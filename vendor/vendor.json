--- conflicted
+++ resolved
@@ -346,17 +346,10 @@
 			"revisionTime": "2017-08-14T17:01:13Z"
 		},
 		{
-<<<<<<< HEAD
-			"checksumSHA1": "d2rQHpL6cSf3NQiWJCVoEiJhsOI=",
-			"path": "github.com/rjeczalik/notify",
-			"revision": "ff2d4d2cedc09db23cc46d3eeb8b402bca6d819d",
-			"revisionTime": "2017-12-09T07:29:52Z"
-=======
 			"checksumSHA1": "28UVHMmHx0iqO0XiJsjx+fwILyI=",
 			"path": "github.com/rjeczalik/notify",
 			"revision": "c31e5f2cb22b3e4ef3f882f413847669bf2652b9",
 			"revisionTime": "2018-02-03T14:01:15Z"
->>>>>>> 1783419c
 		},
 		{
 			"checksumSHA1": "5uqO4ITTDMklKi3uNaE/D9LQ5nM=",
