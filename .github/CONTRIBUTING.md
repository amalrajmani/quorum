# Contributing

Thank you for considering to help out with the source code! We welcome 
contributions from anyone on the internet, and are grateful for even the 
smallest of fixes!

If you'd like to contribute to go-ethereum, please fork, fix, commit and send a 
pull request for the maintainers to review and merge into the main code base. If
you wish to submit more complex changes though, please check up with the core 
devs first on [our gitter channel](https://gitter.im/ethereum/go-ethereum) to 
ensure those changes are in line with the general philosophy of the project 
and/or get some early feedback which can make both your efforts much lighter as
well as our review and merge procedures quick and simple.

## Coding guidelines

Please make sure your contributions adhere to our coding guidelines:

 * Code must adhere to the official Go 
[formatting](https://golang.org/doc/effective_go.html#formatting) guidelines 
(i.e. uses [gofmt](https://golang.org/cmd/gofmt/)).
 * Code must be documented adhering to the official Go 
[commentary](https://golang.org/doc/effective_go.html#commentary) guidelines.
 * Pull requests need to be based on and opened against the `master` branch.
 * Commit messages should be prefixed with the package(s) they modify.
   * E.g. "eth, rpc: make trace configs optional"

## Can I have feature X

Before you submit a feature request, please check and make sure that it isn't 
possible through some other means. The JavaScript-enabled console is a powerful 
feature in the right hands. Please check our 
[Wiki page](https://github.com/ethereum/go-ethereum/wiki) for more info
and help.

<<<<<<< HEAD
## Contributing
Thank you for your interest in contributing to Quorum!

If you'd like to contribute to go-ethereum please fork, fix, commit and
send a pull request. Commits which do not comply with the coding standards
are ignored (use gofmt!).
=======
## Configuration, dependencies, and tests
>>>>>>> dae82f09

Please see the [Developers' Guide](https://github.com/ethereum/go-ethereum/wiki/Developers'-Guide)
for more details on configuring your environment, managing project dependencies
and testing procedures.<|MERGE_RESOLUTION|>--- conflicted
+++ resolved
@@ -1,48 +1,16 @@
-# Contributing
-
-Thank you for considering to help out with the source code! We welcome 
-contributions from anyone on the internet, and are grateful for even the 
-smallest of fixes!
-
-If you'd like to contribute to go-ethereum, please fork, fix, commit and send a 
-pull request for the maintainers to review and merge into the main code base. If
-you wish to submit more complex changes though, please check up with the core 
-devs first on [our gitter channel](https://gitter.im/ethereum/go-ethereum) to 
-ensure those changes are in line with the general philosophy of the project 
-and/or get some early feedback which can make both your efforts much lighter as
-well as our review and merge procedures quick and simple.
-
-## Coding guidelines
-
-Please make sure your contributions adhere to our coding guidelines:
-
- * Code must adhere to the official Go 
-[formatting](https://golang.org/doc/effective_go.html#formatting) guidelines 
-(i.e. uses [gofmt](https://golang.org/cmd/gofmt/)).
- * Code must be documented adhering to the official Go 
-[commentary](https://golang.org/doc/effective_go.html#commentary) guidelines.
- * Pull requests need to be based on and opened against the `master` branch.
- * Commit messages should be prefixed with the package(s) they modify.
-   * E.g. "eth, rpc: make trace configs optional"
-
 ## Can I have feature X
 
-Before you submit a feature request, please check and make sure that it isn't 
-possible through some other means. The JavaScript-enabled console is a powerful 
-feature in the right hands. Please check our 
-[Wiki page](https://github.com/ethereum/go-ethereum/wiki) for more info
+Before you do a feature request please check and make sure that it isn't possible
+through some other means. The JavaScript enabled console is a powerful feature
+in the right hands. Please check our [Wiki page](https://github.com/ethereum/go-ethereum/wiki) for more info
 and help.
 
-<<<<<<< HEAD
 ## Contributing
 Thank you for your interest in contributing to Quorum!
 
 If you'd like to contribute to go-ethereum please fork, fix, commit and
 send a pull request. Commits which do not comply with the coding standards
 are ignored (use gofmt!).
-=======
-## Configuration, dependencies, and tests
->>>>>>> dae82f09
 
 Please see the [Developers' Guide](https://github.com/ethereum/go-ethereum/wiki/Developers'-Guide)
 for more details on configuring your environment, managing project dependencies
