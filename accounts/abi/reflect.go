// Copyright 2016 The go-ethereum Authors
// This file is part of the go-ethereum library.
//
// The go-ethereum library is free software: you can redistribute it and/or modify
// it under the terms of the GNU Lesser General Public License as published by
// the Free Software Foundation, either version 3 of the License, or
// (at your option) any later version.
//
// The go-ethereum library is distributed in the hope that it will be useful,
// but WITHOUT ANY WARRANTY; without even the implied warranty of
// MERCHANTABILITY or FITNESS FOR A PARTICULAR PURPOSE. See the
// GNU Lesser General Public License for more details.
//
// You should have received a copy of the GNU Lesser General Public License
// along with the go-ethereum library. If not, see <http://www.gnu.org/licenses/>.

package abi

import (
	"fmt"
	"reflect"
	"strings"
)

// indirect recursively dereferences the value until it either gets the value
// or finds a big.Int
func indirect(v reflect.Value) reflect.Value {
	if v.Kind() == reflect.Ptr && v.Elem().Type() != derefbigT {
		return indirect(v.Elem())
	}
	return v
}

// reflectIntKind returns the reflect using the given size and
// unsignedness.
func reflectIntKindAndType(unsigned bool, size int) (reflect.Kind, reflect.Type) {
	switch size {
	case 8:
		if unsigned {
			return reflect.Uint8, uint8T
		}
		return reflect.Int8, int8T
	case 16:
		if unsigned {
			return reflect.Uint16, uint16T
		}
		return reflect.Int16, int16T
	case 32:
		if unsigned {
			return reflect.Uint32, uint32T
		}
		return reflect.Int32, int32T
	case 64:
		if unsigned {
			return reflect.Uint64, uint64T
		}
		return reflect.Int64, int64T
	}
	return reflect.Ptr, bigT
}

// mustArrayToBytesSlice creates a new byte slice with the exact same size as value
// and copies the bytes in value to the new slice.
func mustArrayToByteSlice(value reflect.Value) reflect.Value {
	slice := reflect.MakeSlice(reflect.TypeOf([]byte{}), value.Len(), value.Len())
	reflect.Copy(slice, value)
	return slice
}

// set attempts to assign src to dst by either setting, copying or otherwise.
//
// set is a bit more lenient when it comes to assignment and doesn't force an as
// strict ruleset as bare `reflect` does.
func set(dst, src reflect.Value, output Argument) error {
	dstType := dst.Type()
	srcType := src.Type()
	switch {
	case dstType.AssignableTo(srcType):
		dst.Set(src)
	case dstType.Kind() == reflect.Interface:
		dst.Set(src)
	case dstType.Kind() == reflect.Ptr:
		return set(dst.Elem(), src, output)
	default:
		return fmt.Errorf("abi: cannot unmarshal %v in to %v", src.Type(), dst.Type())
	}
	return nil
}

// requireAssignable assures that `dest` is a pointer and it's not an interface.
func requireAssignable(dst, src reflect.Value) error {
	if dst.Kind() != reflect.Ptr && dst.Kind() != reflect.Interface {
		return fmt.Errorf("abi: cannot unmarshal %v into %v", src.Type(), dst.Type())
	}
	return nil
}

// requireUnpackKind verifies preconditions for unpacking `args` into `kind`
func requireUnpackKind(v reflect.Value, t reflect.Type, k reflect.Kind,
	args Arguments) error {

	switch k {
	case reflect.Struct:
	case reflect.Slice, reflect.Array:
		if minLen := args.LengthNonIndexed(); v.Len() < minLen {
			return fmt.Errorf("abi: insufficient number of elements in the list/array for unpack, want %d, got %d",
				minLen, v.Len())
		}
	default:
		return fmt.Errorf("abi: cannot unmarshal tuple into %v", t)
	}
	return nil
}

<<<<<<< HEAD
// requireUniqueStructFieldNames makes sure field names don't collide
func requireUniqueStructFieldNames(args Arguments) error {
	exists := make(map[string]bool)
	for _, arg := range args {
		field := capitalise(arg.Name)
		if field == "" {
			return fmt.Errorf("abi: purely underscored output cannot unpack to struct")
		}
		if exists[field] {
			return fmt.Errorf("abi: multiple outputs mapping to the same struct field '%s'", field)
		}
		exists[field] = true
	}
	return nil
=======
// mapAbiToStringField maps abi to struct fields.
// first round: for each Exportable field that contains a `abi:""` tag
//   and this field name exists in the arguments, pair them together.
// second round: for each argument field that has not been already linked,
//   find what variable is expected to be mapped into, if it exists and has not been
//   used, pair them.
func mapAbiToStructFields(args Arguments, value reflect.Value) (map[string]string, error) {

	typ := value.Type()

	abi2struct := make(map[string]string)
	struct2abi := make(map[string]string)

	// first round ~~~
	for i := 0; i < typ.NumField(); i++ {
		structFieldName := typ.Field(i).Name

		// skip private struct fields.
		if structFieldName[:1] != strings.ToUpper(structFieldName[:1]) {
			continue
		}

		// skip fields that have no abi:"" tag.
		var ok bool
		var tagName string
		if tagName, ok = typ.Field(i).Tag.Lookup("abi"); !ok {
			continue
		}

		// check if tag is empty.
		if tagName == "" {
			return nil, fmt.Errorf("struct: abi tag in '%s' is empty", structFieldName)
		}

		// check which argument field matches with the abi tag.
		found := false
		for _, abiField := range args.NonIndexed() {
			if abiField.Name == tagName {
				if abi2struct[abiField.Name] != "" {
					return nil, fmt.Errorf("struct: abi tag in '%s' already mapped", structFieldName)
				}
				// pair them
				abi2struct[abiField.Name] = structFieldName
				struct2abi[structFieldName] = abiField.Name
				found = true
			}
		}

		// check if this tag has been mapped.
		if !found {
			return nil, fmt.Errorf("struct: abi tag '%s' defined but not found in abi", tagName)
		}

	}

	// second round ~~~
	for _, arg := range args {

		abiFieldName := arg.Name
		structFieldName := capitalise(abiFieldName)

		if structFieldName == "" {
			return nil, fmt.Errorf("abi: purely underscored output cannot unpack to struct")
		}

		// this abi has already been paired, skip it... unless there exists another, yet unassigned
		// struct field with the same field name. If so, raise an error:
		//    abi: [ { "name": "value" } ]
		//    struct { Value  *big.Int , Value1 *big.Int `abi:"value"`}
		if abi2struct[abiFieldName] != "" {
			if abi2struct[abiFieldName] != structFieldName &&
				struct2abi[structFieldName] == "" &&
				value.FieldByName(structFieldName).IsValid() {
				return nil, fmt.Errorf("abi: multiple variables maps to the same abi field '%s'", abiFieldName)
			}
			continue
		}

		// return an error if this struct field has already been paired.
		if struct2abi[structFieldName] != "" {
			return nil, fmt.Errorf("abi: multiple outputs mapping to the same struct field '%s'", structFieldName)
		}

		if value.FieldByName(structFieldName).IsValid() {
			// pair them
			abi2struct[abiFieldName] = structFieldName
			struct2abi[structFieldName] = abiFieldName
		} else {
			// not paired, but annotate as used, to detect cases like
			//   abi : [ { "name": "value" }, { "name": "_value" } ]
			//   struct { Value *big.Int }
			struct2abi[structFieldName] = abiFieldName
		}

	}

	return abi2struct, nil
>>>>>>> 37685930
}<|MERGE_RESOLUTION|>--- conflicted
+++ resolved
@@ -112,22 +112,6 @@
 	return nil
 }
 
-<<<<<<< HEAD
-// requireUniqueStructFieldNames makes sure field names don't collide
-func requireUniqueStructFieldNames(args Arguments) error {
-	exists := make(map[string]bool)
-	for _, arg := range args {
-		field := capitalise(arg.Name)
-		if field == "" {
-			return fmt.Errorf("abi: purely underscored output cannot unpack to struct")
-		}
-		if exists[field] {
-			return fmt.Errorf("abi: multiple outputs mapping to the same struct field '%s'", field)
-		}
-		exists[field] = true
-	}
-	return nil
-=======
 // mapAbiToStringField maps abi to struct fields.
 // first round: for each Exportable field that contains a `abi:""` tag
 //   and this field name exists in the arguments, pair them together.
@@ -225,5 +209,4 @@
 	}
 
 	return abi2struct, nil
->>>>>>> 37685930
 }