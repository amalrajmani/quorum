// Copyright 2014 The go-ethereum Authors
// This file is part of go-ethereum.
//
// go-ethereum is free software: you can redistribute it and/or modify
// it under the terms of the GNU General Public License as published by
// the Free Software Foundation, either version 3 of the License, or
// (at your option) any later version.
//
// go-ethereum is distributed in the hope that it will be useful,
// but WITHOUT ANY WARRANTY; without even the implied warranty of
// MERCHANTABILITY or FITNESS FOR A PARTICULAR PURPOSE. See the
// GNU General Public License for more details.
//
// You should have received a copy of the GNU General Public License
// along with go-ethereum. If not, see <http://www.gnu.org/licenses/>.

// geth is the official command-line client for Ethereum.
package main

import (
	"fmt"
<<<<<<< HEAD
	"github.com/ethereum/go-ethereum/permission"
=======
>>>>>>> 8c33f25f
	"math"
	"os"
	godebug "runtime/debug"
	"sort"
	"strconv"
	"strings"
	"time"

	"github.com/elastic/gosigar"
	"github.com/ethereum/go-ethereum/accounts"
	"github.com/ethereum/go-ethereum/accounts/keystore"
	"github.com/ethereum/go-ethereum/cmd/utils"
	"github.com/ethereum/go-ethereum/console"
	"github.com/ethereum/go-ethereum/eth"
	"github.com/ethereum/go-ethereum/ethclient"
	"github.com/ethereum/go-ethereum/internal/debug"
	"github.com/ethereum/go-ethereum/log"
	"github.com/ethereum/go-ethereum/metrics"
	"github.com/ethereum/go-ethereum/node"
	"github.com/ethereum/go-ethereum/permission"
	"gopkg.in/urfave/cli.v1"
)

const (
	clientIdentifier = "geth" // Client identifier to advertise over the network
)

var (
	// Git SHA1 commit hash of the release (set via linker flags)
	gitCommit = ""
	// The app that holds all commands and flags.
	app = utils.NewApp(gitCommit, "the go-ethereum command line interface")
	// flags that configure the node
	nodeFlags = []cli.Flag{
		utils.IdentityFlag,
		utils.UnlockedAccountFlag,
		utils.PasswordFileFlag,
		utils.BootnodesFlag,
		utils.BootnodesV4Flag,
		utils.BootnodesV5Flag,
		utils.DataDirFlag,
		utils.KeyStoreDirFlag,
		utils.NoUSBFlag,
		utils.DashboardEnabledFlag,
		utils.DashboardAddrFlag,
		utils.DashboardPortFlag,
		utils.DashboardRefreshFlag,
		utils.EthashCacheDirFlag,
		utils.EthashCachesInMemoryFlag,
		utils.EthashCachesOnDiskFlag,
		utils.EthashDatasetDirFlag,
		utils.EthashDatasetsInMemoryFlag,
		utils.EthashDatasetsOnDiskFlag,
		utils.TxPoolLocalsFlag,
		utils.TxPoolNoLocalsFlag,
		utils.TxPoolJournalFlag,
		utils.TxPoolRejournalFlag,
		utils.TxPoolPriceLimitFlag,
		utils.TxPoolPriceBumpFlag,
		utils.TxPoolAccountSlotsFlag,
		utils.TxPoolGlobalSlotsFlag,
		utils.TxPoolAccountQueueFlag,
		utils.TxPoolGlobalQueueFlag,
		utils.TxPoolLifetimeFlag,
		utils.SyncModeFlag,
		utils.GCModeFlag,
		utils.LightServFlag,
		utils.LightPeersFlag,
		utils.LightKDFFlag,
		utils.CacheFlag,
		utils.CacheDatabaseFlag,
		utils.CacheGCFlag,
		utils.TrieCacheGenFlag,
		utils.ListenPortFlag,
		utils.MaxPeersFlag,
		utils.MaxPendingPeersFlag,
		utils.MiningEnabledFlag,
		utils.MinerThreadsFlag,
		utils.MinerLegacyThreadsFlag,
		utils.MinerNotifyFlag,
		utils.MinerGasTargetFlag,
		utils.MinerLegacyGasTargetFlag,
		utils.MinerGasLimitFlag,
		utils.MinerGasPriceFlag,
		utils.MinerLegacyGasPriceFlag,
		utils.MinerEtherbaseFlag,
		utils.MinerLegacyEtherbaseFlag,
		utils.MinerExtraDataFlag,
		utils.MinerLegacyExtraDataFlag,
		utils.MinerRecommitIntervalFlag,
		utils.MinerNoVerfiyFlag,
		utils.NATFlag,
		utils.NoDiscoverFlag,
		utils.DiscoveryV5Flag,
		utils.NetrestrictFlag,
		utils.NodeKeyFileFlag,
		utils.NodeKeyHexFlag,
		utils.DeveloperFlag,
		utils.DeveloperPeriodFlag,
		utils.TestnetFlag,
		utils.RinkebyFlag,
		utils.OttomanFlag,
		utils.VMEnableDebugFlag,
		utils.NetworkIdFlag,
		utils.RPCCORSDomainFlag,
		utils.RPCVirtualHostsFlag,
		utils.EthStatsURLFlag,
		utils.MetricsEnabledFlag,
		utils.FakePoWFlag,
		utils.NoCompactionFlag,
		utils.GpoBlocksFlag,
		utils.GpoPercentileFlag,
		utils.EWASMInterpreterFlag,
		utils.EVMInterpreterFlag,
		configFileFlag,
		utils.EnableNodePermissionFlag,
		utils.RaftModeFlag,
		utils.RaftBlockTimeFlag,
		utils.RaftJoinExistingFlag,
		utils.RaftPortFlag,
		utils.EmitCheckpointsFlag,
		utils.IstanbulRequestTimeoutFlag,
		utils.IstanbulBlockPeriodFlag,
	}

	rpcFlags = []cli.Flag{
		utils.RPCEnabledFlag,
		utils.RPCListenAddrFlag,
		utils.RPCPortFlag,
		utils.RPCApiFlag,
		utils.WSEnabledFlag,
		utils.WSListenAddrFlag,
		utils.WSPortFlag,
		utils.WSApiFlag,
		utils.WSAllowedOriginsFlag,
		utils.IPCDisabledFlag,
		utils.IPCPathFlag,
	}

	whisperFlags = []cli.Flag{
		utils.WhisperEnabledFlag,
		utils.WhisperMaxMessageSizeFlag,
		utils.WhisperMinPOWFlag,
		utils.WhisperRestrictConnectionBetweenLightClientsFlag,
	}

	metricsFlags = []cli.Flag{
		utils.MetricsEnableInfluxDBFlag,
		utils.MetricsInfluxDBEndpointFlag,
		utils.MetricsInfluxDBDatabaseFlag,
		utils.MetricsInfluxDBUsernameFlag,
		utils.MetricsInfluxDBPasswordFlag,
		utils.MetricsInfluxDBHostTagFlag,
	}
)

func init() {
	// Initialize the CLI app and start Geth
	app.Action = geth
	app.HideVersion = true // we have a command to print the version
	app.Copyright = "Copyright 2013-2018 The go-ethereum Authors"
	app.Commands = []cli.Command{
		// See chaincmd.go:
		initCommand,
		importCommand,
		exportCommand,
		importPreimagesCommand,
		exportPreimagesCommand,
		copydbCommand,
		removedbCommand,
		dumpCommand,
		// See monitorcmd.go:
		monitorCommand,
		// See accountcmd.go:
		accountCommand,
		walletCommand,
		// See consolecmd.go:
		consoleCommand,
		attachCommand,
		javascriptCommand,
		// See misccmd.go:
		makecacheCommand,
		makedagCommand,
		versionCommand,
		bugCommand,
		licenseCommand,
		// See config.go
		dumpConfigCommand,
	}
	sort.Sort(cli.CommandsByName(app.Commands))

	app.Flags = append(app.Flags, nodeFlags...)
	app.Flags = append(app.Flags, rpcFlags...)
	app.Flags = append(app.Flags, consoleFlags...)
	app.Flags = append(app.Flags, debug.Flags...)
	app.Flags = append(app.Flags, whisperFlags...)
	app.Flags = append(app.Flags, metricsFlags...)

	app.Before = func(ctx *cli.Context) error {
		logdir := ""
		if ctx.GlobalBool(utils.DashboardEnabledFlag.Name) {
			logdir = (&node.Config{DataDir: utils.MakeDataDir(ctx)}).ResolvePath("logs")
		}
		if err := debug.Setup(ctx, logdir); err != nil {
			return err
		}
		// Cap the cache allowance and tune the garbage collector
		var mem gosigar.Mem
		if err := mem.Get(); err == nil {
			allowance := int(mem.Total / 1024 / 1024 / 3)
			if cache := ctx.GlobalInt(utils.CacheFlag.Name); cache > allowance {
				log.Warn("Sanitizing cache to Go's GC limits", "provided", cache, "updated", allowance)
				ctx.GlobalSet(utils.CacheFlag.Name, strconv.Itoa(allowance))
			}
		}
		// Ensure Go's GC ignores the database cache for trigger percentage
		cache := ctx.GlobalInt(utils.CacheFlag.Name)
		gogc := math.Max(20, math.Min(100, 100/(float64(cache)/1024)))

		log.Debug("Sanitizing Go's GC trigger", "percent", int(gogc))
		godebug.SetGCPercent(int(gogc))

		// Start metrics export if enabled
		utils.SetupMetrics(ctx)

		// Start system runtime metrics collection
		go metrics.CollectProcessMetrics(3 * time.Second)

		return nil
	}

	app.After = func(ctx *cli.Context) error {
		debug.Exit()
		console.Stdin.Close() // Resets terminal mode.
		return nil
	}
}

func main() {
	if err := app.Run(os.Args); err != nil {
		fmt.Fprintln(os.Stderr, err)
		os.Exit(1)
	}
}

// geth is the main entry point into the system if no special subcommand is ran.
// It creates a default node based on the command line arguments and runs it in
// blocking mode, waiting for it to be shut down.
func geth(ctx *cli.Context) error {
	if args := ctx.Args(); len(args) > 0 {
		return fmt.Errorf("invalid command: %q", args[0])
	}
	node := makeFullNode(ctx)
	startNode(ctx, node)

	// Check if a valid consensus is used
	quorumValidateConsensus(node, ctx.GlobalBool(utils.RaftModeFlag.Name))

	node.Wait()
	return nil
}

// startNode boots up the system node and all registered protocols, after which
// it unlocks any requested accounts, and starts the RPC/IPC interfaces and the
// miner.
func startNode(ctx *cli.Context, stack *node.Node) {
	log.Info("AJ-start node1")
	log.DoEmitCheckpoints = ctx.GlobalBool(utils.EmitCheckpointsFlag.Name)
	debug.Memsize.Add("node", stack)

	// Start up the node itself
	utils.StartNode(stack)

	// Unlock any account specifically requested
	ks := stack.AccountManager().Backends(keystore.KeyStoreType)[0].(*keystore.KeyStore)

	passwords := utils.MakePasswordList(ctx)
	unlocks := strings.Split(ctx.GlobalString(utils.UnlockedAccountFlag.Name), ",")
	for i, account := range unlocks {
		if trimmed := strings.TrimSpace(account); trimmed != "" {
			unlockAccount(ctx, ks, trimmed, i, passwords)
		}
	}
	// Register wallet event handlers to open and auto-derive wallets
	events := make(chan accounts.WalletEvent, 16)
	stack.AccountManager().Subscribe(events)

	go func() {
		// Create a chain state reader for self-derivation
		rpcClient, err := stack.Attach()
		if err != nil {
			utils.Fatalf("Failed to attach to self: %v", err)
		}
		stateReader := ethclient.NewClient(rpcClient)

		// Open any wallets already attached
		for _, wallet := range stack.AccountManager().Wallets() {
			if err := wallet.Open(""); err != nil {
				log.Warn("Failed to open wallet", "url", wallet.URL(), "err", err)
			}
		}
		// Listen for wallet event till termination
		for event := range events {
			switch event.Kind {
			case accounts.WalletArrived:
				if err := event.Wallet.Open(""); err != nil {
					log.Warn("New wallet appeared, failed to open", "url", event.Wallet.URL(), "err", err)
				}
			case accounts.WalletOpened:
				status, _ := event.Wallet.Status()
				log.Info("New wallet appeared", "url", event.Wallet.URL(), "status", status)

				derivationPath := accounts.DefaultBaseDerivationPath
				if event.Wallet.URL().Scheme == "ledger" {
					derivationPath = accounts.DefaultLedgerBaseDerivationPath
				}
				event.Wallet.SelfDerive(derivationPath, stateReader)

			case accounts.WalletDropped:
				log.Info("Old wallet dropped", "url", event.Wallet.URL())
				event.Wallet.Close()
			}
		}
	}()

<<<<<<< HEAD
	//initialize permission as we can create eth client only after the node and RPC are started
	if utils.IsPermissionEnabled(ctx) {
		var permissionService *permission.PermissionCtrl
		stack.Service(&permissionService)
		if permissionService == nil {
			utils.Fatalf("permission service missing")
		}
		//initialize the service to create eth client and get ethereum service
		permissionService.InitializeService()
		permissionService.Start(stack.Server())
	}
=======
	//START - QUORUM permission service
	go func() {
		if ctx.GlobalBool(utils.EnableNodePermissionFlag.Name) {
			if err := permission.StartQuorumPermissionService(ctx, stack); err != nil {
				utils.Fatalf("Failed to start permissions service %v", err)
			}
		}
	}()
>>>>>>> 8c33f25f

	// Start auxiliary services if enabled
	if ctx.GlobalBool(utils.MiningEnabledFlag.Name) || ctx.GlobalBool(utils.DeveloperFlag.Name) {
		// Mining only makes sense if a full Ethereum node is running
		if ctx.GlobalString(utils.SyncModeFlag.Name) == "light" {
			utils.Fatalf("Light clients do not support mining")
		}
		var ethereum *eth.Ethereum
		if err := stack.Service(&ethereum); err != nil {
			utils.Fatalf("Ethereum service not running: %v", err)
		}
		// Set the gas price to the limits from the CLI and start mining
		gasprice := utils.GlobalBig(ctx, utils.MinerLegacyGasPriceFlag.Name)
		if ctx.IsSet(utils.MinerGasPriceFlag.Name) {
			gasprice = utils.GlobalBig(ctx, utils.MinerGasPriceFlag.Name)
		}
		ethereum.TxPool().SetGasPrice(gasprice)

		threads := ctx.GlobalInt(utils.MinerLegacyThreadsFlag.Name)
		if ctx.GlobalIsSet(utils.MinerThreadsFlag.Name) {
			threads = ctx.GlobalInt(utils.MinerThreadsFlag.Name)
		}
		if err := ethereum.StartMining(threads); err != nil {
			utils.Fatalf("Failed to start mining: %v", err)
		}
	}

}<|MERGE_RESOLUTION|>--- conflicted
+++ resolved
@@ -19,10 +19,6 @@
 
 import (
 	"fmt"
-<<<<<<< HEAD
-	"github.com/ethereum/go-ethereum/permission"
-=======
->>>>>>> 8c33f25f
 	"math"
 	"os"
 	godebug "runtime/debug"
@@ -348,7 +344,6 @@
 		}
 	}()
 
-<<<<<<< HEAD
 	//initialize permission as we can create eth client only after the node and RPC are started
 	if utils.IsPermissionEnabled(ctx) {
 		var permissionService *permission.PermissionCtrl
@@ -360,16 +355,6 @@
 		permissionService.InitializeService()
 		permissionService.Start(stack.Server())
 	}
-=======
-	//START - QUORUM permission service
-	go func() {
-		if ctx.GlobalBool(utils.EnableNodePermissionFlag.Name) {
-			if err := permission.StartQuorumPermissionService(ctx, stack); err != nil {
-				utils.Fatalf("Failed to start permissions service %v", err)
-			}
-		}
-	}()
->>>>>>> 8c33f25f
 
 	// Start auxiliary services if enabled
 	if ctx.GlobalBool(utils.MiningEnabledFlag.Name) || ctx.GlobalBool(utils.DeveloperFlag.Name) {
