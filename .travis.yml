# simplified version of the upstream travis configuration.
# automated acceptance test is run[in linux box] for raft, istanbul and clique consensus in parallel as part of every build
# unit test is run in linux and macOS boxes as part of every build

language: go
go_import_path: github.com/ethereum/go-ethereum
<<<<<<< HEAD
go: 1.9.x
sudo: true
branches:
  only:
    - /.*/ # everything including tags
env:
  global:
    - BINTRAY_ORGANIZATION=quorumengineering
    - BINTRAY_USER=quorumbot
    # Bintray API Key
    - secure: "QHiPcd3zQoJEsT3VSpxoLVTYwbiYzS8H18EpY7Tk0EqCIfswS2AvRlyRXUxNvCf9ktzpaeXV4b5cPYJ67dwdp5V/O/ARaK5AL6ZjjrTPR1avPnmz/X2VeQEP0aWk1UGMs1nBUj5rzMbIIxlVhpbiITTLAI4Ao0+xRcBi215mDbv271Z7mACEZfXxjaoJA0/3IkbKz9pu1nC7bTjaaExCDAeLp2p8fHi2YQPnBll/7dkn/m1rnsIY9M3KWNCx6xBmQOr1hulrrB6tZoHwFBoDsVTFJFLckPfrWUZsYUgtfWJMQWc6ntv1gFl0f9x6s5fYEphCU2m1JYjEczlQ03B5ro9EyPGKjO7vQxAaFd5nVd2Xf34ZbssEIyXxlSnP/4Gv1GXl9L9aU1Hth9ckYvT5gYP5t/Nw3CDbKD0HelPBvkf8jZwfdlotzFPS2bOZNdl/rJLWgQrX18a/mC3BH9l4TSRz13tbRfo6YcC3Y/uOvG1n4GxzcVaWojAxn86SkknOczPTf2pk9F3JOcGVSYA2R4kGQAe+ErJH2X5g2sh1D5cCYDjQyl5rzWg6P3eK//HYW+mg2+TQ8k2iQVVSwFwrR0Yn4P+5cRDCW9mjtktgq1rTtslj41gSH49Avqr9oXGM2rqdcJPdN8dnmLMrAtmeSUNMMoexiRMmlF2OQKLrW3k="
matrix:
  include:
    - if: tag IS blank
      os: linux
      dist: xenial
      script:
        - sudo modprobe fuse
        - sudo chmod 666 /dev/fuse
        - sudo chown root:$USER /etc/fuse.conf
        - go run build/ci.go install
        - go run build/ci.go test -coverage $TEST_PACKAGES
    - if: tag IS blank
      os: osx
=======
sudo: false

env:
    global:
      - TESSERA_JAR="$HOME/tessera.jar"

addons:
  apt:
    update: true
    sources:
    - sourceline: ppa:ethereum/ethereum
    - sourceline: ppa:openjdk-r/ppa
    packages:
    - openjdk-8-jdk
    - dpkg # fixes issue with dpkg-deb error due to travis image
    - openssh-client
    - dnsutils
    - maven
    - solc
    - jq
    - curl

before_install:
    - if [ $TRAVIS_OS_NAME = linux ]; then git clone https://github.com/amalrajmani/quorum-acceptance-tests.git $TRAVIS_HOME/quorum-acceptance-tests; fi;
    - if [ $TRAVIS_OS_NAME = linux ]; then sudo chmod 755 $TRAVIS_HOME/quorum-acceptance-tests/src/travis/install-linux.sh; fi;
    - if [ $TRAVIS_OS_NAME = linux ]; then sudo chmod 755 $TRAVIS_HOME/quorum-acceptance-tests/src/travis/script-linux.sh; fi;

matrix:
  include:
    - name: linux-raft
      os: linux
      dist: trusty
      sudo: true
      go: 1.9.x

      cache:
      directories:
      - $HOME/.m2

      env:
        - TF_VAR_consensus_mechanism=raft

      install: $TRAVIS_HOME/quorum-acceptance-tests/src/travis/install-linux.sh

      script: $TRAVIS_HOME/quorum-acceptance-tests/src/travis/script-linux.sh


    - name: linux-istanbul
      os: linux
      dist: trusty
      sudo: true
      go: 1.9.x

      directories:
      - $HOME/.m2

      env:
      - TF_VAR_consensus_mechanism=istanbul

      install: $TRAVIS_HOME/quorum-acceptance-tests/src/travis/install-linux.sh

      script: $TRAVIS_HOME/quorum-acceptance-tests/src/travis/script-linux.sh

    - name: linux-clique
      os: linux
      dist: trusty
      sudo: true
      go: 1.9.x

      directories:
      - $HOME/.m2
      
      env:
      - TF_VAR_consensus_mechanism=clique

      install: $TRAVIS_HOME/quorum-acceptance-tests/src/travis/install-linux.sh

      script: $TRAVIS_HOME/quorum-acceptance-tests/src/travis/script-linux.sh

    - os: linux
      dist: trusty
      sudo: required
      go: 1.9.x
      script:
      - sudo modprobe fuse
      - sudo chmod 666 /dev/fuse
      - sudo chown root:$USER /etc/fuse.conf
      - go run build/ci.go install
      - go run build/ci.go test -coverage $TEST_PACKAGES


    - os: osx
>>>>>>> 564fec3e
      osx_image: xcode9.2 # so we don't have to deal with Kernel Extension Consent UI which is never possible in CI
      script:
        - brew update
        - brew install caskroom/cask/brew-cask
        - brew cask install osxfuse
        - go run build/ci.go install
        - go run build/ci.go test -coverage $TEST_PACKAGES
<<<<<<< HEAD

    - if: tag IS present
      os: linux
      dist: xenial
      env: OUTPUT_FILE=geth_${TRAVIS_TAG}_linux_amd64.tar.gz
      script:
        - build/env.sh go run build/ci.go install ./cmd/geth
        - sudo mkdir -p /dist
        - cd build/bin
        - sudo tar cfvz /dist/${OUTPUT_FILE} geth
    - if: tag IS present
      os: osx
      osx_image: xcode9.2
      env: OUTPUT_FILE=geth_${TRAVIS_TAG}_darwin_amd64.tar.gz
      script:
        - build/env.sh go run build/ci.go install ./cmd/geth
        - sudo mkdir -p /dist
        - cd build/bin
        - sudo tar cfvz /dist/${OUTPUT_FILE} geth

before_deploy:
  - |
    echo "Prepare Bintray descriptor"
    export GETH_VERSION=$(cat ${TRAVIS_BUILD_DIR}/VERSION)
    export RELEASED_DATE=$(date +'%Y-%m-%d')
    sed -e "s/_TRAVIS_TAG_/${TRAVIS_TAG}/g" \
        -e "s/_TRAVIS_BUILD_NUMBER_/${TRAVIS_BUILD_NUMBER}/g" \
        -e "s/_GETH_VERSION_/${GETH_VERSION}/g" \
        -e "s/_RELEASED_DATE_/${RELEASED_DATE}/g" \
        -e "s/_TRAVIS_COMMIT_/${TRAVIS_COMMIT}/g" \
        -e "s/_TRAVIS_JOB_WEB_URL_/${TRAVIS_JOB_WEB_URL//\//\\/}/g" \
        -e "s/_ORGANIZATION_/${BINTRAY_ORGANIZATION}/g" \
        ${TRAVIS_BUILD_DIR}/.bintray.json > /tmp/bintray.json
after_deploy:
  - |
    published=""
    while [ "$published" == "" ]; do
      echo "Sleep 5s to wait until ${OUTPUT_FILE} is published"
      sleep 5
      result=$(curl -u ${BINTRAY_USER}:${BINTRAY_API_KEY} "https://api.bintray.com/packages/${BINTRAY_ORGANIZATION}/quorum/geth/versions/${TRAVIS_TAG}/files")
      echo "$result"
      if [[ "$result" == *"${OUTPUT_FILE}"* ]]; then
        published="done"
      fi
    done
  - |
    echo "Add ${OUTPUT_FILE} to Download List"
    curl -u ${BINTRAY_USER}:${BINTRAY_API_KEY} \
        -H "Content-type: application/json" \
        -X PUT \
        --data "{\"list_in_downloads\": true}" \
        https://api.bintray.com/file_metadata/${BINTRAY_ORGANIZATION}/quorum/${TRAVIS_TAG}/${OUTPUT_FILE}
deploy:
  provider: bintray
  file: /tmp/bintray.json
  user: ${BINTRAY_USER}
  key: ${BINTRAY_API_KEY}
  skip_cleanup: true
  on:
    tags: true
=======
>>>>>>> 564fec3e
<|MERGE_RESOLUTION|>--- conflicted
+++ resolved
@@ -4,37 +4,18 @@
 
 language: go
 go_import_path: github.com/ethereum/go-ethereum
-<<<<<<< HEAD
 go: 1.9.x
 sudo: true
 branches:
   only:
-    - /.*/ # everything including tags
-env:
-  global:
-    - BINTRAY_ORGANIZATION=quorumengineering
-    - BINTRAY_USER=quorumbot
-    # Bintray API Key
-    - secure: "QHiPcd3zQoJEsT3VSpxoLVTYwbiYzS8H18EpY7Tk0EqCIfswS2AvRlyRXUxNvCf9ktzpaeXV4b5cPYJ67dwdp5V/O/ARaK5AL6ZjjrTPR1avPnmz/X2VeQEP0aWk1UGMs1nBUj5rzMbIIxlVhpbiITTLAI4Ao0+xRcBi215mDbv271Z7mACEZfXxjaoJA0/3IkbKz9pu1nC7bTjaaExCDAeLp2p8fHi2YQPnBll/7dkn/m1rnsIY9M3KWNCx6xBmQOr1hulrrB6tZoHwFBoDsVTFJFLckPfrWUZsYUgtfWJMQWc6ntv1gFl0f9x6s5fYEphCU2m1JYjEczlQ03B5ro9EyPGKjO7vQxAaFd5nVd2Xf34ZbssEIyXxlSnP/4Gv1GXl9L9aU1Hth9ckYvT5gYP5t/Nw3CDbKD0HelPBvkf8jZwfdlotzFPS2bOZNdl/rJLWgQrX18a/mC3BH9l4TSRz13tbRfo6YcC3Y/uOvG1n4GxzcVaWojAxn86SkknOczPTf2pk9F3JOcGVSYA2R4kGQAe+ErJH2X5g2sh1D5cCYDjQyl5rzWg6P3eK//HYW+mg2+TQ8k2iQVVSwFwrR0Yn4P+5cRDCW9mjtktgq1rTtslj41gSH49Avqr9oXGM2rqdcJPdN8dnmLMrAtmeSUNMMoexiRMmlF2OQKLrW3k="
-matrix:
-  include:
-    - if: tag IS blank
-      os: linux
-      dist: xenial
-      script:
-        - sudo modprobe fuse
-        - sudo chmod 666 /dev/fuse
-        - sudo chown root:$USER /etc/fuse.conf
-        - go run build/ci.go install
-        - go run build/ci.go test -coverage $TEST_PACKAGES
-    - if: tag IS blank
-      os: osx
-=======
-sudo: false
-
+  - /.*/ # everything including tags
 env:
     global:
       - TESSERA_JAR="$HOME/tessera.jar"
+      - BINTRAY_ORGANIZATION=quorumengineering
+      - BINTRAY_USER=quorumbot
+      # Bintray API Key
+      - secure: "QHiPcd3zQoJEsT3VSpxoLVTYwbiYzS8H18EpY7Tk0EqCIfswS2AvRlyRXUxNvCf9ktzpaeXV4b5cPYJ67dwdp5V/O/ARaK5AL6ZjjrTPR1avPnmz/X2VeQEP0aWk1UGMs1nBUj5rzMbIIxlVhpbiITTLAI4Ao0+xRcBi215mDbv271Z7mACEZfXxjaoJA0/3IkbKz9pu1nC7bTjaaExCDAeLp2p8fHi2YQPnBll/7dkn/m1rnsIY9M3KWNCx6xBmQOr1hulrrB6tZoHwFBoDsVTFJFLckPfrWUZsYUgtfWJMQWc6ntv1gFl0f9x6s5fYEphCU2m1JYjEczlQ03B5ro9EyPGKjO7vQxAaFd5nVd2Xf34ZbssEIyXxlSnP/4Gv1GXl9L9aU1Hth9ckYvT5gYP5t/Nw3CDbKD0HelPBvkf8jZwfdlotzFPS2bOZNdl/rJLWgQrX18a/mC3BH9l4TSRz13tbRfo6YcC3Y/uOvG1n4GxzcVaWojAxn86SkknOczPTf2pk9F3JOcGVSYA2R4kGQAe+ErJH2X5g2sh1D5cCYDjQyl5rzWg6P3eK//HYW+mg2+TQ8k2iQVVSwFwrR0Yn4P+5cRDCW9mjtktgq1rTtslj41gSH49Avqr9oXGM2rqdcJPdN8dnmLMrAtmeSUNMMoexiRMmlF2OQKLrW3k="
 
 addons:
   apt:
@@ -59,7 +40,8 @@
 
 matrix:
   include:
-    - name: linux-raft
+  - if: tag IS blank
+      name: linux-raft
       os: linux
       dist: trusty
       sudo: true
@@ -76,8 +58,8 @@
 
       script: $TRAVIS_HOME/quorum-acceptance-tests/src/travis/script-linux.sh
 
-
-    - name: linux-istanbul
+  - if: tag IS blank
+      name: linux-istanbul
       os: linux
       dist: trusty
       sudo: true
@@ -93,7 +75,8 @@
 
       script: $TRAVIS_HOME/quorum-acceptance-tests/src/travis/script-linux.sh
 
-    - name: linux-clique
+    - if: tag IS blank
+      name: linux-clique
       os: linux
       dist: trusty
       sudo: true
@@ -101,7 +84,7 @@
 
       directories:
       - $HOME/.m2
-      
+
       env:
       - TF_VAR_consensus_mechanism=clique
 
@@ -121,68 +104,57 @@
       - go run build/ci.go test -coverage $TEST_PACKAGES
 
 
-    - os: osx
->>>>>>> 564fec3e
-      osx_image: xcode9.2 # so we don't have to deal with Kernel Extension Consent UI which is never possible in CI
-      script:
-        - brew update
-        - brew install caskroom/cask/brew-cask
-        - brew cask install osxfuse
-        - go run build/ci.go install
-        - go run build/ci.go test -coverage $TEST_PACKAGES
-<<<<<<< HEAD
-
-    - if: tag IS present
-      os: linux
-      dist: xenial
-      env: OUTPUT_FILE=geth_${TRAVIS_TAG}_linux_amd64.tar.gz
-      script:
+      - if: tag IS present
+        os: linux
+        dist: xenial
+        env: OUTPUT_FILE=geth_${TRAVIS_TAG}_linux_amd64.tar.gz
+        script:
         - build/env.sh go run build/ci.go install ./cmd/geth
         - sudo mkdir -p /dist
         - cd build/bin
         - sudo tar cfvz /dist/${OUTPUT_FILE} geth
-    - if: tag IS present
-      os: osx
-      osx_image: xcode9.2
-      env: OUTPUT_FILE=geth_${TRAVIS_TAG}_darwin_amd64.tar.gz
-      script:
+      - if: tag IS present
+        os: osx
+        osx_image: xcode9.2
+        env: OUTPUT_FILE=geth_${TRAVIS_TAG}_darwin_amd64.tar.gz
+        script:
         - build/env.sh go run build/ci.go install ./cmd/geth
         - sudo mkdir -p /dist
         - cd build/bin
         - sudo tar cfvz /dist/${OUTPUT_FILE} geth
 
 before_deploy:
-  - |
-    echo "Prepare Bintray descriptor"
-    export GETH_VERSION=$(cat ${TRAVIS_BUILD_DIR}/VERSION)
-    export RELEASED_DATE=$(date +'%Y-%m-%d')
-    sed -e "s/_TRAVIS_TAG_/${TRAVIS_TAG}/g" \
-        -e "s/_TRAVIS_BUILD_NUMBER_/${TRAVIS_BUILD_NUMBER}/g" \
-        -e "s/_GETH_VERSION_/${GETH_VERSION}/g" \
-        -e "s/_RELEASED_DATE_/${RELEASED_DATE}/g" \
-        -e "s/_TRAVIS_COMMIT_/${TRAVIS_COMMIT}/g" \
-        -e "s/_TRAVIS_JOB_WEB_URL_/${TRAVIS_JOB_WEB_URL//\//\\/}/g" \
-        -e "s/_ORGANIZATION_/${BINTRAY_ORGANIZATION}/g" \
-        ${TRAVIS_BUILD_DIR}/.bintray.json > /tmp/bintray.json
+- |
+  echo "Prepare Bintray descriptor"
+  export GETH_VERSION=$(cat ${TRAVIS_BUILD_DIR}/VERSION)
+  export RELEASED_DATE=$(date +'%Y-%m-%d')
+  sed -e "s/_TRAVIS_TAG_/${TRAVIS_TAG}/g" \
+      -e "s/_TRAVIS_BUILD_NUMBER_/${TRAVIS_BUILD_NUMBER}/g" \
+      -e "s/_GETH_VERSION_/${GETH_VERSION}/g" \
+      -e "s/_RELEASED_DATE_/${RELEASED_DATE}/g" \
+      -e "s/_TRAVIS_COMMIT_/${TRAVIS_COMMIT}/g" \
+      -e "s/_TRAVIS_JOB_WEB_URL_/${TRAVIS_JOB_WEB_URL//\//\\/}/g" \
+      -e "s/_ORGANIZATION_/${BINTRAY_ORGANIZATION}/g" \
+      ${TRAVIS_BUILD_DIR}/.bintray.json > /tmp/bintray.json
 after_deploy:
-  - |
-    published=""
-    while [ "$published" == "" ]; do
-      echo "Sleep 5s to wait until ${OUTPUT_FILE} is published"
-      sleep 5
-      result=$(curl -u ${BINTRAY_USER}:${BINTRAY_API_KEY} "https://api.bintray.com/packages/${BINTRAY_ORGANIZATION}/quorum/geth/versions/${TRAVIS_TAG}/files")
-      echo "$result"
-      if [[ "$result" == *"${OUTPUT_FILE}"* ]]; then
-        published="done"
-      fi
-    done
-  - |
-    echo "Add ${OUTPUT_FILE} to Download List"
-    curl -u ${BINTRAY_USER}:${BINTRAY_API_KEY} \
-        -H "Content-type: application/json" \
-        -X PUT \
-        --data "{\"list_in_downloads\": true}" \
-        https://api.bintray.com/file_metadata/${BINTRAY_ORGANIZATION}/quorum/${TRAVIS_TAG}/${OUTPUT_FILE}
+- |
+  published=""
+  while [ "$published" == "" ]; do
+    echo "Sleep 5s to wait until ${OUTPUT_FILE} is published"
+    sleep 5
+    result=$(curl -u ${BINTRAY_USER}:${BINTRAY_API_KEY} "https://api.bintray.com/packages/${BINTRAY_ORGANIZATION}/quorum/geth/versions/${TRAVIS_TAG}/files")
+    echo "$result"
+    if [[ "$result" == *"${OUTPUT_FILE}"* ]]; then
+      published="done"
+    fi
+  done
+- |
+  echo "Add ${OUTPUT_FILE} to Download List"
+  curl -u ${BINTRAY_USER}:${BINTRAY_API_KEY} \
+      -H "Content-type: application/json" \
+      -X PUT \
+      --data "{\"list_in_downloads\": true}" \
+      https://api.bintray.com/file_metadata/${BINTRAY_ORGANIZATION}/quorum/${TRAVIS_TAG}/${OUTPUT_FILE}
 deploy:
   provider: bintray
   file: /tmp/bintray.json
@@ -190,6 +162,4 @@
   key: ${BINTRAY_API_KEY}
   skip_cleanup: true
   on:
-    tags: true
-=======
->>>>>>> 564fec3e
+    tags: true