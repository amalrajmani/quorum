# simplified version of the upstream travis configuration.
# automated acceptance test is run[in linux box] for raft, istanbul and clique consensus in parallel as part of every build
# unit test is run in linux and macOS boxes as part of every build

language: go
go_import_path: github.com/ethereum/go-ethereum
<<<<<<< HEAD
sudo: false

env:
    global:
      - TESSERA_JAR="$HOME/tessera.jar"

before_install:
    - if [ $TRAVIS_OS_NAME = linux ]; then git clone --branch=quorum-travis-ci-accept-test-integ https://github.com/amalrajmani/quorum-acceptance-tests.git $TRAVIS_HOME/quorum-acceptance-tests; fi;
    - if [ $TRAVIS_OS_NAME = linux ]; then git clone --branch=travis-ci-integ https://github.com/QuorumEngineering/quorum-cloud.git $TRAVIS_HOME/quorum-cloud; fi;
    - if [ $TRAVIS_OS_NAME = linux ]; then sudo chmod 755 $TRAVIS_HOME/quorum-cloud/travis/install-linux.sh; fi;
    - if [ $TRAVIS_OS_NAME = linux ]; then sudo chmod 755 $TRAVIS_HOME/quorum-cloud/travis/script-linux.sh; fi;

matrix:
  include:
    - name: linux-raft
      os: linux
      dist: trusty
      sudo: true
      go: 1.9.x
      git:
          submodules: false

      cache:
      directories:
      - $HOME/.m2

      env:
        - TF_VAR_consensus_mechanism=raft

      install: $TRAVIS_HOME/quorum-cloud/travis/install-linux.sh

      script: $TRAVIS_HOME/quorum-cloud/travis/script-linux.sh


    - name: linux-istanbul
      os: linux
      dist: trusty
      sudo: true
      go: 1.9.x
      git:
          submodules: false

      directories:
      - $HOME/.m2

      env:
      - TF_VAR_consensus_mechanism=istanbul

      install: $TRAVIS_HOME/quorum-cloud/travis/install-linux.sh

      script: $TRAVIS_HOME/quorum-cloud/travis/script-linux.sh

    - name: linux-clique
      os: linux
      dist: trusty
      sudo: true
      go: 1.9.x
      git:
          submodules: false

      directories:
      - $HOME/.m2
      
      env:
      - TF_VAR_consensus_mechanism=clique

      install: $TRAVIS_HOME/quorum-cloud/travis/install-linux.sh

      script: $TRAVIS_HOME/quorum-cloud/travis/script-linux.sh

    - os: linux
      dist: trusty
      sudo: required
      go: 1.9.x
      script:
      - sudo modprobe fuse
      - sudo chmod 666 /dev/fuse
      - sudo chown root:$USER /etc/fuse.conf
      - go run build/ci.go install
      - go run build/ci.go test -coverage $TEST_PACKAGES


    - os: osx
=======
go: 1.11.x
sudo: true
branches:
  only:
    - /.*/ # everything including tags
env:
  global:
    - BINTRAY_ORGANIZATION=quorumengineering
    - BINTRAY_USER=quorumbot
    # Bintray API Key
    - secure: "QHiPcd3zQoJEsT3VSpxoLVTYwbiYzS8H18EpY7Tk0EqCIfswS2AvRlyRXUxNvCf9ktzpaeXV4b5cPYJ67dwdp5V/O/ARaK5AL6ZjjrTPR1avPnmz/X2VeQEP0aWk1UGMs1nBUj5rzMbIIxlVhpbiITTLAI4Ao0+xRcBi215mDbv271Z7mACEZfXxjaoJA0/3IkbKz9pu1nC7bTjaaExCDAeLp2p8fHi2YQPnBll/7dkn/m1rnsIY9M3KWNCx6xBmQOr1hulrrB6tZoHwFBoDsVTFJFLckPfrWUZsYUgtfWJMQWc6ntv1gFl0f9x6s5fYEphCU2m1JYjEczlQ03B5ro9EyPGKjO7vQxAaFd5nVd2Xf34ZbssEIyXxlSnP/4Gv1GXl9L9aU1Hth9ckYvT5gYP5t/Nw3CDbKD0HelPBvkf8jZwfdlotzFPS2bOZNdl/rJLWgQrX18a/mC3BH9l4TSRz13tbRfo6YcC3Y/uOvG1n4GxzcVaWojAxn86SkknOczPTf2pk9F3JOcGVSYA2R4kGQAe+ErJH2X5g2sh1D5cCYDjQyl5rzWg6P3eK//HYW+mg2+TQ8k2iQVVSwFwrR0Yn4P+5cRDCW9mjtktgq1rTtslj41gSH49Avqr9oXGM2rqdcJPdN8dnmLMrAtmeSUNMMoexiRMmlF2OQKLrW3k="
matrix:
  include:
    - if: tag IS blank
      os: linux
      dist: xenial
      script:
        - sudo modprobe fuse
        - sudo chmod 666 /dev/fuse
        - sudo chown root:$USER /etc/fuse.conf
        - go run build/ci.go install
        - go run build/ci.go test -coverage $TEST_PACKAGES
    - if: tag IS blank
      os: osx
>>>>>>> bb026103
      osx_image: xcode9.2 # so we don't have to deal with Kernel Extension Consent UI which is never possible in CI
      script:
        - brew update
        - brew install caskroom/cask/brew-cask
        - brew cask install osxfuse
        - go run build/ci.go install
        - go run build/ci.go test -coverage $TEST_PACKAGES
<<<<<<< HEAD
=======

    - if: tag IS present
      os: linux
      dist: xenial
      env: OUTPUT_FILE=geth_${TRAVIS_TAG}_linux_amd64.tar.gz
      script:
        - build/env.sh go run build/ci.go install ./cmd/geth
        - sudo mkdir -p /dist
        - cd build/bin
        - sudo tar cfvz /dist/${OUTPUT_FILE} geth
    - if: tag IS present
      os: osx
      osx_image: xcode9.2
      env: OUTPUT_FILE=geth_${TRAVIS_TAG}_darwin_amd64.tar.gz
      script:
        - build/env.sh go run build/ci.go install ./cmd/geth
        - sudo mkdir -p /dist
        - cd build/bin
        - sudo tar cfvz /dist/${OUTPUT_FILE} geth

before_deploy:
  - |
    echo "Prepare Bintray descriptor"
    export GETH_VERSION=$(cat ${TRAVIS_BUILD_DIR}/VERSION)
    export RELEASED_DATE=$(date +'%Y-%m-%d')
    sed -e "s/_TRAVIS_TAG_/${TRAVIS_TAG}/g" \
        -e "s/_TRAVIS_BUILD_NUMBER_/${TRAVIS_BUILD_NUMBER}/g" \
        -e "s/_GETH_VERSION_/${GETH_VERSION}/g" \
        -e "s/_RELEASED_DATE_/${RELEASED_DATE}/g" \
        -e "s/_TRAVIS_COMMIT_/${TRAVIS_COMMIT}/g" \
        -e "s/_TRAVIS_JOB_WEB_URL_/${TRAVIS_JOB_WEB_URL//\//\\/}/g" \
        -e "s/_ORGANIZATION_/${BINTRAY_ORGANIZATION}/g" \
        ${TRAVIS_BUILD_DIR}/.bintray.json > /tmp/bintray.json
after_deploy:
  - |
    published=""
    while [ "$published" == "" ]; do
      echo "Sleep 5s to wait until ${OUTPUT_FILE} is published"
      sleep 5
      result=$(curl -u ${BINTRAY_USER}:${BINTRAY_API_KEY} "https://api.bintray.com/packages/${BINTRAY_ORGANIZATION}/quorum/geth/versions/${TRAVIS_TAG}/files")
      echo "$result"
      if [[ "$result" == *"${OUTPUT_FILE}"* ]]; then
        published="done"
      fi
    done
  - |
    echo "Add ${OUTPUT_FILE} to Download List"
    curl -u ${BINTRAY_USER}:${BINTRAY_API_KEY} \
        -H "Content-type: application/json" \
        -X PUT \
        --data "{\"list_in_downloads\": true}" \
        https://api.bintray.com/file_metadata/${BINTRAY_ORGANIZATION}/quorum/${TRAVIS_TAG}/${OUTPUT_FILE}
deploy:
  provider: bintray
  file: /tmp/bintray.json
  user: ${BINTRAY_USER}
  key: ${BINTRAY_API_KEY}
  skip_cleanup: true
  on:
    tags: true
>>>>>>> bb026103
<|MERGE_RESOLUTION|>--- conflicted
+++ resolved
@@ -4,48 +4,50 @@
 
 language: go
 go_import_path: github.com/ethereum/go-ethereum
-<<<<<<< HEAD
-sudo: false
-
+go: 1.11.x
+sudo: true
+branches:
+  only:
+    - /.*/ # everything including tags
 env:
-    global:
-      - TESSERA_JAR="$HOME/tessera.jar"
+  global:
+    - TESSERA_JAR="$HOME/tessera.jar"
+    - BINTRAY_ORGANIZATION=quorumengineering
+    - BINTRAY_USER=quorumbot
+    # Bintray API Key
+    - secure: "QHiPcd3zQoJEsT3VSpxoLVTYwbiYzS8H18EpY7Tk0EqCIfswS2AvRlyRXUxNvCf9ktzpaeXV4b5cPYJ67dwdp5V/O/ARaK5AL6ZjjrTPR1avPnmz/X2VeQEP0aWk1UGMs1nBUj5rzMbIIxlVhpbiITTLAI4Ao0+xRcBi215mDbv271Z7mACEZfXxjaoJA0/3IkbKz9pu1nC7bTjaaExCDAeLp2p8fHi2YQPnBll/7dkn/m1rnsIY9M3KWNCx6xBmQOr1hulrrB6tZoHwFBoDsVTFJFLckPfrWUZsYUgtfWJMQWc6ntv1gFl0f9x6s5fYEphCU2m1JYjEczlQ03B5ro9EyPGKjO7vQxAaFd5nVd2Xf34ZbssEIyXxlSnP/4Gv1GXl9L9aU1Hth9ckYvT5gYP5t/Nw3CDbKD0HelPBvkf8jZwfdlotzFPS2bOZNdl/rJLWgQrX18a/mC3BH9l4TSRz13tbRfo6YcC3Y/uOvG1n4GxzcVaWojAxn86SkknOczPTf2pk9F3JOcGVSYA2R4kGQAe+ErJH2X5g2sh1D5cCYDjQyl5rzWg6P3eK//HYW+mg2+TQ8k2iQVVSwFwrR0Yn4P+5cRDCW9mjtktgq1rTtslj41gSH49Avqr9oXGM2rqdcJPdN8dnmLMrAtmeSUNMMoexiRMmlF2OQKLrW3k="
 
 before_install:
-    - if [ $TRAVIS_OS_NAME = linux ]; then git clone --branch=quorum-travis-ci-accept-test-integ https://github.com/amalrajmani/quorum-acceptance-tests.git $TRAVIS_HOME/quorum-acceptance-tests; fi;
-    - if [ $TRAVIS_OS_NAME = linux ]; then git clone --branch=travis-ci-integ https://github.com/QuorumEngineering/quorum-cloud.git $TRAVIS_HOME/quorum-cloud; fi;
-    - if [ $TRAVIS_OS_NAME = linux ]; then sudo chmod 755 $TRAVIS_HOME/quorum-cloud/travis/install-linux.sh; fi;
-    - if [ $TRAVIS_OS_NAME = linux ]; then sudo chmod 755 $TRAVIS_HOME/quorum-cloud/travis/script-linux.sh; fi;
+- if [ $TRAVIS_OS_NAME = linux ]; then git clone --branch=quorum-travis-ci-accept-test-integ https://github.com/amalrajmani/quorum-acceptance-tests.git $TRAVIS_HOME/quorum-acceptance-tests; fi;
+- if [ $TRAVIS_OS_NAME = linux ]; then git clone --branch=travis-ci-integ https://github.com/QuorumEngineering/quorum-cloud.git $TRAVIS_HOME/quorum-cloud; fi;
+- if [ $TRAVIS_OS_NAME = linux ]; then sudo chmod 755 $TRAVIS_HOME/quorum-cloud/travis/install-linux.sh; fi;
+- if [ $TRAVIS_OS_NAME = linux ]; then sudo chmod 755 $TRAVIS_HOME/quorum-cloud/travis/script-linux.sh; fi;
+
 
 matrix:
   include:
-    - name: linux-raft
+  - name: linux-raft
+    os: linux
+    dist: trusty
+    git:
+      submodules: false
+
+    cache:
+    directories:
+    - $HOME/.m2
+
+    env:
+    - TF_VAR_consensus_mechanism=raft
+
+    install: $TRAVIS_HOME/quorum-cloud/travis/install-linux.sh
+
+    script: $TRAVIS_HOME/quorum-cloud/travis/script-linux.sh
+
+  - name: linux-istanbul
       os: linux
       dist: trusty
-      sudo: true
-      go: 1.9.x
       git:
-          submodules: false
-
-      cache:
-      directories:
-      - $HOME/.m2
-
-      env:
-        - TF_VAR_consensus_mechanism=raft
-
-      install: $TRAVIS_HOME/quorum-cloud/travis/install-linux.sh
-
-      script: $TRAVIS_HOME/quorum-cloud/travis/script-linux.sh
-
-
-    - name: linux-istanbul
-      os: linux
-      dist: trusty
-      sudo: true
-      go: 1.9.x
-      git:
-          submodules: false
+        submodules: false
 
       directories:
       - $HOME/.m2
@@ -57,52 +59,24 @@
 
       script: $TRAVIS_HOME/quorum-cloud/travis/script-linux.sh
 
-    - name: linux-clique
-      os: linux
-      dist: trusty
-      sudo: true
-      go: 1.9.x
-      git:
-          submodules: false
+  - name: linux-clique
+    os: linux
+    dist: trusty
+    git:
+      submodules: false
 
-      directories:
-      - $HOME/.m2
-      
-      env:
-      - TF_VAR_consensus_mechanism=clique
+    directories:
+    - $HOME/.m2
 
-      install: $TRAVIS_HOME/quorum-cloud/travis/install-linux.sh
+    env:
+    - TF_VAR_consensus_mechanism=clique
 
-      script: $TRAVIS_HOME/quorum-cloud/travis/script-linux.sh
+    install: $TRAVIS_HOME/quorum-cloud/travis/install-linux.sh
 
-    - os: linux
-      dist: trusty
-      sudo: required
-      go: 1.9.x
-      script:
-      - sudo modprobe fuse
-      - sudo chmod 666 /dev/fuse
-      - sudo chown root:$USER /etc/fuse.conf
-      - go run build/ci.go install
-      - go run build/ci.go test -coverage $TEST_PACKAGES
+    script: $TRAVIS_HOME/quorum-cloud/travis/script-linux.sh
 
 
-    - os: osx
-=======
-go: 1.11.x
-sudo: true
-branches:
-  only:
-    - /.*/ # everything including tags
-env:
-  global:
-    - BINTRAY_ORGANIZATION=quorumengineering
-    - BINTRAY_USER=quorumbot
-    # Bintray API Key
-    - secure: "QHiPcd3zQoJEsT3VSpxoLVTYwbiYzS8H18EpY7Tk0EqCIfswS2AvRlyRXUxNvCf9ktzpaeXV4b5cPYJ67dwdp5V/O/ARaK5AL6ZjjrTPR1avPnmz/X2VeQEP0aWk1UGMs1nBUj5rzMbIIxlVhpbiITTLAI4Ao0+xRcBi215mDbv271Z7mACEZfXxjaoJA0/3IkbKz9pu1nC7bTjaaExCDAeLp2p8fHi2YQPnBll/7dkn/m1rnsIY9M3KWNCx6xBmQOr1hulrrB6tZoHwFBoDsVTFJFLckPfrWUZsYUgtfWJMQWc6ntv1gFl0f9x6s5fYEphCU2m1JYjEczlQ03B5ro9EyPGKjO7vQxAaFd5nVd2Xf34ZbssEIyXxlSnP/4Gv1GXl9L9aU1Hth9ckYvT5gYP5t/Nw3CDbKD0HelPBvkf8jZwfdlotzFPS2bOZNdl/rJLWgQrX18a/mC3BH9l4TSRz13tbRfo6YcC3Y/uOvG1n4GxzcVaWojAxn86SkknOczPTf2pk9F3JOcGVSYA2R4kGQAe+ErJH2X5g2sh1D5cCYDjQyl5rzWg6P3eK//HYW+mg2+TQ8k2iQVVSwFwrR0Yn4P+5cRDCW9mjtktgq1rTtslj41gSH49Avqr9oXGM2rqdcJPdN8dnmLMrAtmeSUNMMoexiRMmlF2OQKLrW3k="
-matrix:
-  include:
-    - if: tag IS blank
+  - if: tag IS blank
       os: linux
       dist: xenial
       script:
@@ -113,7 +87,6 @@
         - go run build/ci.go test -coverage $TEST_PACKAGES
     - if: tag IS blank
       os: osx
->>>>>>> bb026103
       osx_image: xcode9.2 # so we don't have to deal with Kernel Extension Consent UI which is never possible in CI
       script:
         - brew update
@@ -121,8 +94,6 @@
         - brew cask install osxfuse
         - go run build/ci.go install
         - go run build/ci.go test -coverage $TEST_PACKAGES
-<<<<<<< HEAD
-=======
 
     - if: tag IS present
       os: linux
@@ -182,5 +153,4 @@
   key: ${BINTRAY_API_KEY}
   skip_cleanup: true
   on:
-    tags: true
->>>>>>> bb026103
+    tags: true