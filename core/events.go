// Copyright 2014 The go-ethereum Authors
// This file is part of the go-ethereum library.
//
// The go-ethereum library is free software: you can redistribute it and/or modify
// it under the terms of the GNU Lesser General Public License as published by
// the Free Software Foundation, either version 3 of the License, or
// (at your option) any later version.
//
// The go-ethereum library is distributed in the hope that it will be useful,
// but WITHOUT ANY WARRANTY; without even the implied warranty of
// MERCHANTABILITY or FITNESS FOR A PARTICULAR PURPOSE. See the
// GNU Lesser General Public License for more details.
//
// You should have received a copy of the GNU Lesser General Public License
// along with the go-ethereum library. If not, see <http://www.gnu.org/licenses/>.

package core

import (
	"github.com/ethereum/go-ethereum/common"
	"github.com/ethereum/go-ethereum/core/types"
)

<<<<<<< HEAD
// TxPreEvent is posted when a transaction enters the transaction pool.
type TxPreEvent struct{ Tx *types.Transaction }
=======
// NewTxsEvent is posted when a batch of transactions enter the transaction pool.
type NewTxsEvent struct{ Txs []*types.Transaction }
>>>>>>> 37685930

// PendingLogsEvent is posted pre mining and notifies of pending logs.
type PendingLogsEvent struct {
	Logs []*types.Log
}

// PendingStateEvent is posted pre mining and notifies of pending state changes.
type PendingStateEvent struct{}

// NewMinedBlockEvent is posted when a block has been imported.
type NewMinedBlockEvent struct{ Block *types.Block }

<<<<<<< HEAD
// RemovedTransactionEvent is posted when a reorg happens
type RemovedTransactionEvent struct{ Txs types.Transactions }

=======
>>>>>>> 37685930
// RemovedLogsEvent is posted when a reorg happens
type RemovedLogsEvent struct{ Logs []*types.Log }

type ChainEvent struct {
	Block *types.Block
	Hash  common.Hash
	Logs  []*types.Log
}

type ChainSideEvent struct {
	Block *types.Block
}

type ChainHeadEvent struct{ Block *types.Block }<|MERGE_RESOLUTION|>--- conflicted
+++ resolved
@@ -21,13 +21,8 @@
 	"github.com/ethereum/go-ethereum/core/types"
 )
 
-<<<<<<< HEAD
-// TxPreEvent is posted when a transaction enters the transaction pool.
-type TxPreEvent struct{ Tx *types.Transaction }
-=======
 // NewTxsEvent is posted when a batch of transactions enter the transaction pool.
 type NewTxsEvent struct{ Txs []*types.Transaction }
->>>>>>> 37685930
 
 // PendingLogsEvent is posted pre mining and notifies of pending logs.
 type PendingLogsEvent struct {
@@ -40,12 +35,6 @@
 // NewMinedBlockEvent is posted when a block has been imported.
 type NewMinedBlockEvent struct{ Block *types.Block }
 
-<<<<<<< HEAD
-// RemovedTransactionEvent is posted when a reorg happens
-type RemovedTransactionEvent struct{ Txs types.Transactions }
-
-=======
->>>>>>> 37685930
 // RemovedLogsEvent is posted when a reorg happens
 type RemovedLogsEvent struct{ Logs []*types.Log }
 
