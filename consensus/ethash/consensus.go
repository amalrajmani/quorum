// Copyright 2017 The go-ethereum Authors
// This file is part of the go-ethereum library.
//
// The go-ethereum library is free software: you can redistribute it and/or modify
// it under the terms of the GNU Lesser General Public License as published by
// the Free Software Foundation, either version 3 of the License, or
// (at your option) any later version.
//
// The go-ethereum library is distributed in the hope that it will be useful,
// but WITHOUT ANY WARRANTY; without even the implied warranty of
// MERCHANTABILITY or FITNESS FOR A PARTICULAR PURPOSE. See the
// GNU Lesser General Public License for more details.
//
// You should have received a copy of the GNU Lesser General Public License
// along with the go-ethereum library. If not, see <http://www.gnu.org/licenses/>.

package ethash

import (
	"bytes"
	"errors"
	"fmt"
	"math/big"
	"runtime"
	"time"

	mapset "github.com/deckarep/golang-set"
	"github.com/ethereum/go-ethereum/common"
	"github.com/ethereum/go-ethereum/common/math"
	"github.com/ethereum/go-ethereum/consensus"
	"github.com/ethereum/go-ethereum/consensus/misc"
	"github.com/ethereum/go-ethereum/core/state"
	"github.com/ethereum/go-ethereum/core/types"
	"github.com/ethereum/go-ethereum/crypto/sha3"
	"github.com/ethereum/go-ethereum/params"
	"github.com/ethereum/go-ethereum/rlp"
)

// Ethash proof-of-work protocol constants.
var (
<<<<<<< HEAD
	FrontierBlockReward    *big.Int = big.NewInt(5e+18) // Block reward in wei for successfully mining a block
	ByzantiumBlockReward   *big.Int = big.NewInt(3e+18) // Block reward in wei for successfully mining a block upward from Byzantium
	maxUncles                       = 2                 // Maximum number of uncles allowed in a single block
	allowedFutureBlockTime          = 15 * time.Second  // Max time from current time allowed for blocks, before they're considered future blocks

	nanosecond2017Timestamp = mustParseRfc3339("2017-01-01T00:00:00+00:00").UnixNano()
=======
	FrontierBlockReward       = big.NewInt(5e+18) // Block reward in wei for successfully mining a block
	ByzantiumBlockReward      = big.NewInt(3e+18) // Block reward in wei for successfully mining a block upward from Byzantium
	ConstantinopleBlockReward = big.NewInt(2e+18) // Block reward in wei for successfully mining a block upward from Constantinople
	maxUncles                 = 2                 // Maximum number of uncles allowed in a single block
	allowedFutureBlockTime    = 15 * time.Second  // Max time from current time allowed for blocks, before they're considered future blocks

	// calcDifficultyConstantinople is the difficulty adjustment algorithm for Constantinople.
	// It returns the difficulty that a new block should have when created at time given the
	// parent block's time and difficulty. The calculation uses the Byzantium rules, but with
	// bomb offset 5M.
	// Specification EIP-1234: https://eips.ethereum.org/EIPS/eip-1234
	calcDifficultyConstantinople = makeDifficultyCalculator(big.NewInt(5000000))

	// calcDifficultyByzantium is the difficulty adjustment algorithm. It returns
	// the difficulty that a new block should have when created at time given the
	// parent block's time and difficulty. The calculation uses the Byzantium rules.
	// Specification EIP-649: https://eips.ethereum.org/EIPS/eip-649
	calcDifficultyByzantium = makeDifficultyCalculator(big.NewInt(3000000))
>>>>>>> 477eb093
)

// Various error messages to mark blocks invalid. These should be private to
// prevent engine specific errors from being referenced in the remainder of the
// codebase, inherently breaking if the engine is swapped out. Please put common
// error types into the consensus package.
var (
	errLargeBlockTime    = errors.New("timestamp too big")
	errZeroBlockTime     = errors.New("timestamp equals parent's")
	errTooManyUncles     = errors.New("too many uncles")
	errDuplicateUncle    = errors.New("duplicate uncle")
	errUncleIsAncestor   = errors.New("uncle is ancestor")
	errDanglingUncle     = errors.New("uncle's parent is not ancestor")
	errInvalidDifficulty = errors.New("non-positive difficulty")
	errInvalidMixDigest  = errors.New("invalid mix digest")
	errInvalidPoW        = errors.New("invalid proof-of-work")
)

func mustParseRfc3339(str string) time.Time {
	time, err := time.Parse(time.RFC3339, str)
	if err != nil {
		panic("unexpected failure to parse rfc3339 timestamp: " + str)
	}
	return time
}

// Author implements consensus.Engine, returning the header's coinbase as the
// proof-of-work verified author of the block.
func (ethash *Ethash) Author(header *types.Header) (common.Address, error) {
	return header.Coinbase, nil
}

// VerifyHeader checks whether a header conforms to the consensus rules of the
// stock Ethereum ethash engine.
func (ethash *Ethash) VerifyHeader(chain consensus.ChainReader, header *types.Header, seal bool) error {
	// If we're running a full engine faking, accept any input as valid
	if ethash.config.PowMode == ModeFullFake {
		return nil
	}
	// Short circuit if the header is known, or it's parent not
	number := header.Number.Uint64()
	if chain.GetHeader(header.Hash(), number) != nil {
		return nil
	}
	parent := chain.GetHeader(header.ParentHash, number-1)
	if parent == nil {
		return consensus.ErrUnknownAncestor
	}
	// Sanity checks passed, do a proper verification
	return ethash.verifyHeader(chain, header, parent, false, seal)
}

// VerifyHeaders is similar to VerifyHeader, but verifies a batch of headers
// concurrently. The method returns a quit channel to abort the operations and
// a results channel to retrieve the async verifications.
func (ethash *Ethash) VerifyHeaders(chain consensus.ChainReader, headers []*types.Header, seals []bool) (chan<- struct{}, <-chan error) {
	// If we're running a full engine faking, accept any input as valid
	if ethash.config.PowMode == ModeFullFake || len(headers) == 0 {
		abort, results := make(chan struct{}), make(chan error, len(headers))
		for i := 0; i < len(headers); i++ {
			results <- nil
		}
		return abort, results
	}

	// Spawn as many workers as allowed threads
	workers := runtime.GOMAXPROCS(0)
	if len(headers) < workers {
		workers = len(headers)
	}

	// Create a task channel and spawn the verifiers
	var (
		inputs = make(chan int)
		done   = make(chan int, workers)
		errors = make([]error, len(headers))
		abort  = make(chan struct{})
	)
	for i := 0; i < workers; i++ {
		go func() {
			for index := range inputs {
				errors[index] = ethash.verifyHeaderWorker(chain, headers, seals, index)
				done <- index
			}
		}()
	}

	errorsOut := make(chan error, len(headers))
	go func() {
		defer close(inputs)
		var (
			in, out = 0, 0
			checked = make([]bool, len(headers))
			inputs  = inputs
		)
		for {
			select {
			case inputs <- in:
				if in++; in == len(headers) {
					// Reached end of headers. Stop sending to workers.
					inputs = nil
				}
			case index := <-done:
				for checked[index] = true; checked[out]; out++ {
					errorsOut <- errors[out]
					if out == len(headers)-1 {
						return
					}
				}
			case <-abort:
				return
			}
		}
	}()
	return abort, errorsOut
}

func (ethash *Ethash) verifyHeaderWorker(chain consensus.ChainReader, headers []*types.Header, seals []bool, index int) error {
	var parent *types.Header
	if index == 0 {
		parent = chain.GetHeader(headers[0].ParentHash, headers[0].Number.Uint64()-1)
	} else if headers[index-1].Hash() == headers[index].ParentHash {
		parent = headers[index-1]
	}
	if parent == nil {
		return consensus.ErrUnknownAncestor
	}
	if chain.GetHeader(headers[index].Hash(), headers[index].Number.Uint64()) != nil {
		return nil // known block
	}
	return ethash.verifyHeader(chain, headers[index], parent, false, seals[index])
}

// VerifyUncles verifies that the given block's uncles conform to the consensus
// rules of the stock Ethereum ethash engine.
func (ethash *Ethash) VerifyUncles(chain consensus.ChainReader, block *types.Block) error {
	// If we're running a full engine faking, accept any input as valid
	if ethash.config.PowMode == ModeFullFake {
		return nil
	}
	// Verify that there are at most 2 uncles included in this block
	if len(block.Uncles()) > maxUncles {
		return errTooManyUncles
	}
	// Gather the set of past uncles and ancestors
	uncles, ancestors := mapset.NewSet(), make(map[common.Hash]*types.Header)

	number, parent := block.NumberU64()-1, block.ParentHash()
	for i := 0; i < 7; i++ {
		ancestor := chain.GetBlock(parent, number)
		if ancestor == nil {
			break
		}
		ancestors[ancestor.Hash()] = ancestor.Header()
		for _, uncle := range ancestor.Uncles() {
			uncles.Add(uncle.Hash())
		}
		parent, number = ancestor.ParentHash(), number-1
	}
	ancestors[block.Hash()] = block.Header()
	uncles.Add(block.Hash())

	// Verify each of the uncles that it's recent, but not an ancestor
	for _, uncle := range block.Uncles() {
		// Make sure every uncle is rewarded only once
		hash := uncle.Hash()
		if uncles.Contains(hash) {
			return errDuplicateUncle
		}
		uncles.Add(hash)

		// Make sure the uncle has a valid ancestry
		if ancestors[hash] != nil {
			return errUncleIsAncestor
		}
		if ancestors[uncle.ParentHash] == nil || uncle.ParentHash == block.ParentHash() {
			return errDanglingUncle
		}
		if err := ethash.verifyHeader(chain, uncle, ancestors[uncle.ParentHash], true, true); err != nil {
			return err
		}
	}
	return nil
}

// verifyHeader checks whether a header conforms to the consensus rules of the
// stock Ethereum ethash engine.
// See YP section 4.3.4. "Block Header Validity"
func (ethash *Ethash) verifyHeader(chain consensus.ChainReader, header, parent *types.Header, uncle bool, seal bool) error {
	// Ensure that the header's extra-data section is of a reasonable size
	if uint64(len(header.Extra)) > params.MaximumExtraDataSize {
		return fmt.Errorf("extra-data too long: %d > %d", len(header.Extra), params.MaximumExtraDataSize)
	}
	// Verify the header's timestamp
	if uncle {
		if header.Time.Cmp(math.MaxBig256) > 0 {
			return errLargeBlockTime
		}
	} else if !chain.Config().IsQuorum {
		if header.Time.Cmp(big.NewInt(time.Now().Add(allowedFutureBlockTime).Unix())) > 0 {
			return consensus.ErrFutureBlock
		}
	} else {
		// We disable future checking if we're in --raft mode. This is crucial
		// because block validation in the raft setting needs to be deterministic.
		// There is no forking of the chain, and we need each node to only perform
		// validation as a pure function of block contents with respect to the
		// previous database state.
		//
		// NOTE: whereas we are currently checking whether the timestamp field has
		// nanosecond semantics to detect --raft mode, we could also use a special
		// "raft" sentinel in the Extra field, or pass a boolean for raftMode from
		// all call sites of this function.
		if raftMode := time.Now().UnixNano() > nanosecond2017Timestamp; !raftMode {
			if header.Time.Cmp(big.NewInt(time.Now().Unix())) > 0 {
				return consensus.ErrFutureBlock
			}
		}
	}
	if header.Time.Cmp(parent.Time) <= 0 {
		return errZeroBlockTime
	}
	// Verify the block's difficulty based in it's timestamp and parent's difficulty
	expected := ethash.CalcDifficulty(chain, header.Time.Uint64(), parent)

	if expected.Cmp(header.Difficulty) != 0 {
		return fmt.Errorf("invalid difficulty: have %v, want %v", header.Difficulty, expected)
	}
	// Verify that the gas limit is <= 2^63-1
	cap := uint64(0x7fffffffffffffff)
	if header.GasLimit > cap {
		return fmt.Errorf("invalid gasLimit: have %v, max %v", header.GasLimit, cap)
	}
	// Verify that the gasUsed is <= gasLimit
	if header.GasUsed > header.GasLimit {
		return fmt.Errorf("invalid gasUsed: have %d, gasLimit %d", header.GasUsed, header.GasLimit)
	}

	// Verify that the gas limit remains within allowed bounds
	diff := int64(parent.GasLimit) - int64(header.GasLimit)
	if diff < 0 {
		diff *= -1
	}
	limit := parent.GasLimit / params.GasLimitBoundDivisor

	if uint64(diff) >= limit || header.GasLimit < params.MinGasLimit {
		return fmt.Errorf("invalid gas limit: have %d, want %d += %d", header.GasLimit, parent.GasLimit, limit)
	}
	// Verify that the block number is parent's +1
	if diff := new(big.Int).Sub(header.Number, parent.Number); diff.Cmp(big.NewInt(1)) != 0 {
		return consensus.ErrInvalidNumber
	}
	// Verify the engine specific seal securing the block
	if seal {
		if err := ethash.VerifySeal(chain, header); err != nil {
			return err
		}
	}
	// If all checks passed, validate any special fields for hard forks
	if err := misc.VerifyDAOHeaderExtraData(chain.Config(), header); err != nil {
		return err
	}
	if err := misc.VerifyForkHashes(chain.Config(), header, uncle); err != nil {
		return err
	}
	return nil
}

// CalcDifficulty is the difficulty adjustment algorithm. It returns
// the difficulty that a new block should have when created at time
// given the parent block's time and difficulty.
func (ethash *Ethash) CalcDifficulty(chain consensus.ChainReader, time uint64, parent *types.Header) *big.Int {
	return CalcDifficulty(chain.Config(), time, parent)
}

// CalcDifficulty is the difficulty adjustment algorithm. It returns
// the difficulty that a new block should have when created at time
// given the parent block's time and difficulty.
func CalcDifficulty(config *params.ChainConfig, time uint64, parent *types.Header) *big.Int {
	next := new(big.Int).Add(parent.Number, big1)
	switch {
	case config.IsConstantinople(next):
		return calcDifficultyConstantinople(time, parent)
	case config.IsByzantium(next):
		return calcDifficultyByzantium(time, parent)
	case config.IsHomestead(next):
		return calcDifficultyHomestead(time, parent)
	default:
		return calcDifficultyFrontier(time, parent)
	}
}

// Some weird constants to avoid constant memory allocs for them.
var (
	expDiffPeriod = big.NewInt(100000)
	big1          = big.NewInt(1)
	big2          = big.NewInt(2)
	big9          = big.NewInt(9)
	big10         = big.NewInt(10)
	bigMinus99    = big.NewInt(-99)
)

// makeDifficultyCalculator creates a difficultyCalculator with the given bomb-delay.
// the difficulty is calculated with Byzantium rules, which differs from Homestead in
// how uncles affect the calculation
func makeDifficultyCalculator(bombDelay *big.Int) func(time uint64, parent *types.Header) *big.Int {
	// Note, the calculations below looks at the parent number, which is 1 below
	// the block number. Thus we remove one from the delay given
	bombDelayFromParent := new(big.Int).Sub(bombDelay, big1)
	return func(time uint64, parent *types.Header) *big.Int {
		// https://github.com/ethereum/EIPs/issues/100.
		// algorithm:
		// diff = (parent_diff +
		//         (parent_diff / 2048 * max((2 if len(parent.uncles) else 1) - ((timestamp - parent.timestamp) // 9), -99))
		//        ) + 2^(periodCount - 2)

		bigTime := new(big.Int).SetUint64(time)
		bigParentTime := new(big.Int).Set(parent.Time)

		// holds intermediate values to make the algo easier to read & audit
		x := new(big.Int)
		y := new(big.Int)

		// (2 if len(parent_uncles) else 1) - (block_timestamp - parent_timestamp) // 9
		x.Sub(bigTime, bigParentTime)
		x.Div(x, big9)
		if parent.UncleHash == types.EmptyUncleHash {
			x.Sub(big1, x)
		} else {
			x.Sub(big2, x)
		}
		// max((2 if len(parent_uncles) else 1) - (block_timestamp - parent_timestamp) // 9, -99)
		if x.Cmp(bigMinus99) < 0 {
			x.Set(bigMinus99)
		}
		// parent_diff + (parent_diff / 2048 * max((2 if len(parent.uncles) else 1) - ((timestamp - parent.timestamp) // 9), -99))
		y.Div(parent.Difficulty, params.DifficultyBoundDivisor)
		x.Mul(y, x)
		x.Add(parent.Difficulty, x)

		// minimum difficulty can ever be (before exponential factor)
		if x.Cmp(params.MinimumDifficulty) < 0 {
			x.Set(params.MinimumDifficulty)
		}
		// calculate a fake block number for the ice-age delay
		// Specification: https://eips.ethereum.org/EIPS/eip-1234
		fakeBlockNumber := new(big.Int)
		if parent.Number.Cmp(bombDelayFromParent) >= 0 {
			fakeBlockNumber = fakeBlockNumber.Sub(parent.Number, bombDelayFromParent)
		}
		// for the exponential factor
		periodCount := fakeBlockNumber
		periodCount.Div(periodCount, expDiffPeriod)

		// the exponential factor, commonly referred to as "the bomb"
		// diff = diff + 2^(periodCount - 2)
		if periodCount.Cmp(big1) > 0 {
			y.Sub(periodCount, big2)
			y.Exp(big2, y, nil)
			x.Add(x, y)
		}
		return x
	}
}

// calcDifficultyHomestead is the difficulty adjustment algorithm. It returns
// the difficulty that a new block should have when created at time given the
// parent block's time and difficulty. The calculation uses the Homestead rules.
func calcDifficultyHomestead(time uint64, parent *types.Header) *big.Int {
	// https://github.com/ethereum/EIPs/blob/master/EIPS/eip-2.md
	// algorithm:
	// diff = (parent_diff +
	//         (parent_diff / 2048 * max(1 - (block_timestamp - parent_timestamp) // 10, -99))
	//        ) + 2^(periodCount - 2)

	bigTime := new(big.Int).SetUint64(time)
	bigParentTime := new(big.Int).Set(parent.Time)

	// holds intermediate values to make the algo easier to read & audit
	x := new(big.Int)
	y := new(big.Int)

	// 1 - (block_timestamp - parent_timestamp) // 10
	x.Sub(bigTime, bigParentTime)
	x.Div(x, big10)
	x.Sub(big1, x)

	// max(1 - (block_timestamp - parent_timestamp) // 10, -99)
	if x.Cmp(bigMinus99) < 0 {
		x.Set(bigMinus99)
	}
	// (parent_diff + parent_diff // 2048 * max(1 - (block_timestamp - parent_timestamp) // 10, -99))
	y.Div(parent.Difficulty, params.DifficultyBoundDivisor)
	x.Mul(y, x)
	x.Add(parent.Difficulty, x)

	// minimum difficulty can ever be (before exponential factor)
	if x.Cmp(params.MinimumDifficulty) < 0 {
		x.Set(params.MinimumDifficulty)
	}
	// for the exponential factor
	periodCount := new(big.Int).Add(parent.Number, big1)
	periodCount.Div(periodCount, expDiffPeriod)

	// the exponential factor, commonly referred to as "the bomb"
	// diff = diff + 2^(periodCount - 2)
	if periodCount.Cmp(big1) > 0 {
		y.Sub(periodCount, big2)
		y.Exp(big2, y, nil)
		x.Add(x, y)
	}
	return x
}

// calcDifficultyFrontier is the difficulty adjustment algorithm. It returns the
// difficulty that a new block should have when created at time given the parent
// block's time and difficulty. The calculation uses the Frontier rules.
func calcDifficultyFrontier(time uint64, parent *types.Header) *big.Int {
	diff := new(big.Int)
	adjust := new(big.Int).Div(parent.Difficulty, params.DifficultyBoundDivisor)
	bigTime := new(big.Int)
	bigParentTime := new(big.Int)

	bigTime.SetUint64(time)
	bigParentTime.Set(parent.Time)

	if bigTime.Sub(bigTime, bigParentTime).Cmp(params.DurationLimit) < 0 {
		diff.Add(parent.Difficulty, adjust)
	} else {
		diff.Sub(parent.Difficulty, adjust)
	}
	if diff.Cmp(params.MinimumDifficulty) < 0 {
		diff.Set(params.MinimumDifficulty)
	}

	periodCount := new(big.Int).Add(parent.Number, big1)
	periodCount.Div(periodCount, expDiffPeriod)
	if periodCount.Cmp(big1) > 0 {
		// diff = diff + 2^(periodCount - 2)
		expDiff := periodCount.Sub(periodCount, big2)
		expDiff.Exp(big2, expDiff, nil)
		diff.Add(diff, expDiff)
		diff = math.BigMax(diff, params.MinimumDifficulty)
	}
	return diff
}

// VerifySeal implements consensus.Engine, checking whether the given block satisfies
// the PoW difficulty requirements.
func (ethash *Ethash) VerifySeal(chain consensus.ChainReader, header *types.Header) error {
<<<<<<< HEAD
	isQuorum := chain != nil && chain.Config().IsQuorum

=======
	return ethash.verifySeal(chain, header, false)
}

// verifySeal checks whether a block satisfies the PoW difficulty requirements,
// either using the usual ethash cache for it, or alternatively using a full DAG
// to make remote mining fast.
func (ethash *Ethash) verifySeal(chain consensus.ChainReader, header *types.Header, fulldag bool) error {
>>>>>>> 477eb093
	// If we're running a fake PoW, accept any seal as valid
	if ethash.config.PowMode == ModeFake || ethash.config.PowMode == ModeFullFake {
		time.Sleep(ethash.fakeDelay)
		if ethash.fakeFail == header.Number.Uint64() {
			return errInvalidPoW
		}
		return nil
	}
	// If we're running a shared PoW, delegate verification to it
	if ethash.shared != nil {
		return ethash.shared.verifySeal(chain, header, fulldag)
	}
	// Ensure that we have a valid difficulty for the block
	if header.Difficulty.Sign() <= 0 {
		return errInvalidDifficulty
	}
	// Recompute the digest and PoW values
	number := header.Number.Uint64()

	var (
		digest []byte
		result []byte
	)
	// If fast-but-heavy PoW verification was requested, use an ethash dataset
	if fulldag {
		dataset := ethash.dataset(number, true)
		if dataset.generated() {
			digest, result = hashimotoFull(dataset.dataset, ethash.SealHash(header).Bytes(), header.Nonce.Uint64())

			// Datasets are unmapped in a finalizer. Ensure that the dataset stays alive
			// until after the call to hashimotoFull so it's not unmapped while being used.
			runtime.KeepAlive(dataset)
		} else {
			// Dataset not yet generated, don't hang, use a cache instead
			fulldag = false
		}
	}
	// If slow-but-light PoW verification was requested (or DAG not yet ready), use an ethash cache
	if !fulldag {
		cache := ethash.cache(number)

<<<<<<< HEAD
	if !isQuorum && !bytes.Equal(header.MixDigest[:], digest) {
=======
		size := datasetSize(number)
		if ethash.config.PowMode == ModeTest {
			size = 32 * 1024
		}
		digest, result = hashimotoLight(size, cache.cache, ethash.SealHash(header).Bytes(), header.Nonce.Uint64())

		// Caches are unmapped in a finalizer. Ensure that the cache stays alive
		// until after the call to hashimotoLight so it's not unmapped while being used.
		runtime.KeepAlive(cache)
	}
	// Verify the calculated values against the ones provided in the header
	if !bytes.Equal(header.MixDigest[:], digest) {
>>>>>>> 477eb093
		return errInvalidMixDigest
	}
	target := new(big.Int).Div(two256, header.Difficulty)
	if new(big.Int).SetBytes(result).Cmp(target) > 0 {
		if !isQuorum {
			return errInvalidPoW
		}
	}
	return nil
}

// Prepare implements consensus.Engine, initializing the difficulty field of a
// header to conform to the ethash protocol. The changes are done inline.
func (ethash *Ethash) Prepare(chain consensus.ChainReader, header *types.Header) error {
	parent := chain.GetHeader(header.ParentHash, header.Number.Uint64()-1)
	if parent == nil {
		return consensus.ErrUnknownAncestor
	}
	header.Difficulty = ethash.CalcDifficulty(chain, header.Time.Uint64(), parent)
	return nil
}

// Finalize implements consensus.Engine, accumulating the block and uncle rewards,
// setting the final state and assembling the block.
func (ethash *Ethash) Finalize(chain consensus.ChainReader, header *types.Header, state *state.StateDB, txs []*types.Transaction, uncles []*types.Header, receipts []*types.Receipt) (*types.Block, error) {
	// Accumulate any block and uncle rewards and commit the final state root
	AccumulateRewards(chain.Config(), state, header, uncles)
	header.Root = state.IntermediateRoot(chain.Config().IsEIP158(header.Number))

	// Header seems complete, assemble into a block and return
	return types.NewBlock(header, txs, uncles, receipts), nil
}

// SealHash returns the hash of a block prior to it being sealed.
func (ethash *Ethash) SealHash(header *types.Header) (hash common.Hash) {
	hasher := sha3.NewKeccak256()

	rlp.Encode(hasher, []interface{}{
		header.ParentHash,
		header.UncleHash,
		header.Coinbase,
		header.Root,
		header.TxHash,
		header.ReceiptHash,
		header.Bloom,
		header.Difficulty,
		header.Number,
		header.GasLimit,
		header.GasUsed,
		header.Time,
		header.Extra,
	})
	hasher.Sum(hash[:0])
	return hash
}

// Some weird constants to avoid constant memory allocs for them.
var (
	big8  = big.NewInt(8)
	big32 = big.NewInt(32)
)

// AccumulateRewards credits the coinbase of the given block with the mining
// reward. The total reward consists of the static block reward and rewards for
// included uncles. The coinbase of each uncle block is also rewarded.
func AccumulateRewards(config *params.ChainConfig, state *state.StateDB, header *types.Header, uncles []*types.Header) {
	// Select the correct block reward based on chain progression
	blockReward := FrontierBlockReward
	if config.IsByzantium(header.Number) {
		blockReward = ByzantiumBlockReward
	}
	if config.IsConstantinople(header.Number) {
		blockReward = ConstantinopleBlockReward
	}
	// Accumulate the rewards for the miner and any included uncles
	reward := new(big.Int).Set(blockReward)
	r := new(big.Int)
	for _, uncle := range uncles {
		r.Add(uncle.Number, big8)
		r.Sub(r, header.Number)
		r.Mul(r, blockReward)
		r.Div(r, big8)
		state.AddBalance(uncle.Coinbase, r)

		r.Div(blockReward, big32)
		reward.Add(reward, r)
	}
	state.AddBalance(header.Coinbase, reward)
}<|MERGE_RESOLUTION|>--- conflicted
+++ resolved
@@ -38,14 +38,6 @@
 
 // Ethash proof-of-work protocol constants.
 var (
-<<<<<<< HEAD
-	FrontierBlockReward    *big.Int = big.NewInt(5e+18) // Block reward in wei for successfully mining a block
-	ByzantiumBlockReward   *big.Int = big.NewInt(3e+18) // Block reward in wei for successfully mining a block upward from Byzantium
-	maxUncles                       = 2                 // Maximum number of uncles allowed in a single block
-	allowedFutureBlockTime          = 15 * time.Second  // Max time from current time allowed for blocks, before they're considered future blocks
-
-	nanosecond2017Timestamp = mustParseRfc3339("2017-01-01T00:00:00+00:00").UnixNano()
-=======
 	FrontierBlockReward       = big.NewInt(5e+18) // Block reward in wei for successfully mining a block
 	ByzantiumBlockReward      = big.NewInt(3e+18) // Block reward in wei for successfully mining a block upward from Byzantium
 	ConstantinopleBlockReward = big.NewInt(2e+18) // Block reward in wei for successfully mining a block upward from Constantinople
@@ -64,8 +56,9 @@
 	// parent block's time and difficulty. The calculation uses the Byzantium rules.
 	// Specification EIP-649: https://eips.ethereum.org/EIPS/eip-649
 	calcDifficultyByzantium = makeDifficultyCalculator(big.NewInt(3000000))
->>>>>>> 477eb093
-)
+	nanosecond2017Timestamp = mustParseRfc3339("2017-01-01T00:00:00+00:00").UnixNano()
+
+	)
 
 // Various error messages to mark blocks invalid. These should be private to
 // prevent engine specific errors from being referenced in the remainder of the
@@ -515,10 +508,6 @@
 // VerifySeal implements consensus.Engine, checking whether the given block satisfies
 // the PoW difficulty requirements.
 func (ethash *Ethash) VerifySeal(chain consensus.ChainReader, header *types.Header) error {
-<<<<<<< HEAD
-	isQuorum := chain != nil && chain.Config().IsQuorum
-
-=======
 	return ethash.verifySeal(chain, header, false)
 }
 
@@ -526,7 +515,8 @@
 // either using the usual ethash cache for it, or alternatively using a full DAG
 // to make remote mining fast.
 func (ethash *Ethash) verifySeal(chain consensus.ChainReader, header *types.Header, fulldag bool) error {
->>>>>>> 477eb093
+	isQuorum := chain != nil && chain.Config().IsQuorum
+
 	// If we're running a fake PoW, accept any seal as valid
 	if ethash.config.PowMode == ModeFake || ethash.config.PowMode == ModeFullFake {
 		time.Sleep(ethash.fakeDelay)
@@ -568,9 +558,6 @@
 	if !fulldag {
 		cache := ethash.cache(number)
 
-<<<<<<< HEAD
-	if !isQuorum && !bytes.Equal(header.MixDigest[:], digest) {
-=======
 		size := datasetSize(number)
 		if ethash.config.PowMode == ModeTest {
 			size = 32 * 1024
@@ -582,8 +569,7 @@
 		runtime.KeepAlive(cache)
 	}
 	// Verify the calculated values against the ones provided in the header
-	if !bytes.Equal(header.MixDigest[:], digest) {
->>>>>>> 477eb093
+	if !isQuorum && !bytes.Equal(header.MixDigest[:], digest) {
 		return errInvalidMixDigest
 	}
 	target := new(big.Int).Div(two256, header.Difficulty)
