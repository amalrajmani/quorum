package raft

import (
	"errors"
	"fmt"
	"net/http"
	"net/url"
	"os"
	"strconv"
	"sync"
	"time"

	"golang.org/x/net/context"

	"github.com/coreos/etcd/pkg/fileutil"
	"github.com/coreos/etcd/snap"
	"github.com/coreos/etcd/wal"
	"github.com/ethereum/go-ethereum/core"
	"github.com/ethereum/go-ethereum/core/types"
	"github.com/ethereum/go-ethereum/eth/downloader"
	"github.com/ethereum/go-ethereum/event"
	"github.com/ethereum/go-ethereum/log"
	"github.com/ethereum/go-ethereum/p2p"
	"github.com/ethereum/go-ethereum/rlp"

	"github.com/coreos/etcd/etcdserver/stats"
	raftTypes "github.com/coreos/etcd/pkg/types"
	etcdRaft "github.com/coreos/etcd/raft"
	"github.com/coreos/etcd/raft/raftpb"
	"github.com/coreos/etcd/rafthttp"
	"github.com/ethereum/go-ethereum/p2p/enode"
	"github.com/ethereum/go-ethereum/p2p/enr"
	"github.com/syndtr/goleveldb/leveldb"

	"github.com/deckarep/golang-set"
)

type ProtocolManager struct {
	mu       sync.RWMutex // For protecting concurrent JS access to "local peer" and "remote peer" state
	quitSync chan struct{}
	stopped  bool

	// Static configuration
	joinExisting   bool // Whether to join an existing cluster when a WAL doesn't already exist
	bootstrapNodes []*enode.Node
	raftId         uint16
	raftPort       uint16

	// Local peer state (protected by mu vs concurrent access via JS)
	address       *Address
	role          int    // Role: minter or verifier
	appliedIndex  uint64 // The index of the last-applied raft entry
	snapshotIndex uint64 // The index of the latest snapshot.

	// Remote peer state (protected by mu vs concurrent access via JS)
	leader       uint16
	peers        map[uint16]*Peer
	removedPeers mapset.Set // *Permanently removed* peers

	// P2P transport
	p2pServer *p2p.Server // Initialized in start()

	// Blockchain services
	blockchain *core.BlockChain
	downloader *downloader.Downloader
	minter     *minter

	// Blockchain events
	eventMux      *event.TypeMux
	minedBlockSub *event.TypeMuxSubscription

	// Raft proposal events
	blockProposalC      chan *types.Block      // for mined blocks to raft
	confChangeProposalC chan raftpb.ConfChange // for config changes from js console to raft

	// Raft transport
	unsafeRawNode etcdRaft.Node
	transport     *rafthttp.Transport
	httpstopc     chan struct{}
	httpdonec     chan struct{}

	// Raft snapshotting
	snapshotter *snap.Snapshotter
	snapdir     string
	confState   raftpb.ConfState

	// Raft write-ahead log
	waldir string
	wal    *wal.WAL

	// Storage
	quorumRaftDb *leveldb.DB             // Persistent storage for last-applied raft index
	raftStorage  *etcdRaft.MemoryStorage // Volatile raft storage
}

//
// Public interface
//

func NewProtocolManager(raftId uint16, raftPort uint16, blockchain *core.BlockChain, mux *event.TypeMux, bootstrapNodes []*enode.Node, joinExisting bool, datadir string, minter *minter, downloader *downloader.Downloader) (*ProtocolManager, error) {
	waldir := fmt.Sprintf("%s/raft-wal", datadir)
	snapdir := fmt.Sprintf("%s/raft-snap", datadir)
	quorumRaftDbLoc := fmt.Sprintf("%s/quorum-raft-state", datadir)

	manager := &ProtocolManager{
		bootstrapNodes:      bootstrapNodes,
		peers:               make(map[uint16]*Peer),
		leader:              uint16(etcdRaft.None),
		removedPeers:        mapset.NewSet(),
		joinExisting:        joinExisting,
		blockchain:          blockchain,
		eventMux:            mux,
		blockProposalC:      make(chan *types.Block),
		confChangeProposalC: make(chan raftpb.ConfChange),
		httpstopc:           make(chan struct{}),
		httpdonec:           make(chan struct{}),
		waldir:              waldir,
		snapdir:             snapdir,
		snapshotter:         snap.New(snapdir),
		raftId:              raftId,
		raftPort:            raftPort,
		quitSync:            make(chan struct{}),
		raftStorage:         etcdRaft.NewMemoryStorage(),
		minter:              minter,
		downloader:          downloader,
	}

	if db, err := openQuorumRaftDb(quorumRaftDbLoc); err != nil {
		return nil, err
	} else {
		manager.quorumRaftDb = db
	}

	return manager, nil
}

func (pm *ProtocolManager) Start(p2pServer *p2p.Server) {
	log.Info("starting raft protocol handler")

	pm.p2pServer = p2pServer
	pm.minedBlockSub = pm.eventMux.Subscribe(core.NewMinedBlockEvent{})
	pm.startRaft()
	go pm.minedBroadcastLoop()
}

func (pm *ProtocolManager) Stop() {
	pm.mu.Lock()
	defer pm.mu.Unlock()

	defer log.Info("raft protocol handler stopped")

	if pm.stopped {
		return
	}

	log.Info("stopping raft protocol handler...")

	for raftId, peer := range pm.peers {
		pm.disconnectFromPeer(raftId, peer)
	}

	pm.minedBlockSub.Unsubscribe()

	if pm.transport != nil {
		pm.transport.Stop()
	}

	close(pm.httpstopc)
	<-pm.httpdonec
	close(pm.quitSync)

	if pm.unsafeRawNode != nil {
		pm.unsafeRawNode.Stop()
	}

	pm.quorumRaftDb.Close()

	pm.p2pServer = nil

	pm.minter.stop()

	pm.stopped = true
}

func (pm *ProtocolManager) NodeInfo() *RaftNodeInfo {
	pm.mu.RLock() // as we read role and peers
	defer pm.mu.RUnlock()

	var roleDescription string
	if pm.role == minterRole {
		roleDescription = "minter"
	} else {
		roleDescription = "verifier"
	}

	peerAddresses := make([]*Address, len(pm.peers))
	peerIdx := 0
	for _, peer := range pm.peers {
		peerAddresses[peerIdx] = peer.address
		peerIdx += 1
	}

	removedPeerIfaces := pm.removedPeers
	removedPeerIds := make([]uint16, removedPeerIfaces.Cardinality())
	i := 0
	for removedIface := range removedPeerIfaces.Iterator().C {
		removedPeerIds[i] = removedIface.(uint16)
		i++
	}

	//
	// NOTE: before exposing any new fields here, make sure that the underlying
	// ProtocolManager members are protected from concurrent access by pm.mu!
	//
	return &RaftNodeInfo{
		ClusterSize:    len(pm.peers) + 1,
		Role:           roleDescription,
		Address:        pm.address,
		PeerAddresses:  peerAddresses,
		RemovedPeerIds: removedPeerIds,
		AppliedIndex:   pm.appliedIndex,
		SnapshotIndex:  pm.snapshotIndex,
	}
}

// There seems to be a very rare race in raft where during `etcdRaft.StartNode`
// it will call back our `Process` method before it's finished returning the
// `raft.Node`, `pm.unsafeRawNode`, to us. This re-entrance through a separate
// thread will cause a nil pointer dereference. To work around this, this
// getter method should be used instead of reading `pm.unsafeRawNode` directly.
func (pm *ProtocolManager) rawNode() etcdRaft.Node {
	for pm.unsafeRawNode == nil {
		time.Sleep(100 * time.Millisecond)
	}

	return pm.unsafeRawNode
}

func (pm *ProtocolManager) nextRaftId() uint16 {
	pm.mu.RLock()
	defer pm.mu.RUnlock()

	maxId := pm.raftId

	for peerId := range pm.peers {
		if maxId < peerId {
			maxId = peerId
		}
	}

	removedPeerIfaces := pm.removedPeers
	for removedIface := range removedPeerIfaces.Iterator().C {
		removedId := removedIface.(uint16)

		if maxId < removedId {
			maxId = removedId
		}
	}

	return maxId + 1
}

func (pm *ProtocolManager) isRaftIdRemoved(id uint16) bool {
	pm.mu.RLock()
	defer pm.mu.RUnlock()

	return pm.removedPeers.Contains(id)
}

func (pm *ProtocolManager) isRaftIdUsed(raftId uint16) bool {
	if pm.raftId == raftId || pm.isRaftIdRemoved(raftId) {
		return true
	}

	pm.mu.RLock()
	defer pm.mu.RUnlock()

	return pm.peers[raftId] != nil
}

func (pm *ProtocolManager) isNodeAlreadyInCluster(node *enode.Node) error {
	pm.mu.RLock()
	defer pm.mu.RUnlock()

	for _, peer := range pm.peers {
		peerRaftId := peer.address.RaftId
		peerNode := peer.p2pNode

		if peerNode.ID() == node.ID() {
			return fmt.Errorf("node with this enode has already been added to the cluster: %s", node.ID())
		}

		if peerNode.IP().Equal(node.IP()) {
			if peerNode.TCP() == node.TCP() {
				return fmt.Errorf("existing node %v with raft ID %v is already using eth p2p at %v:%v", peerNode.ID(), peerRaftId, node.IP(), node.TCP())
			} else if peer.address.RaftPort == enr.RaftPort(node.RaftPort()) {
				return fmt.Errorf("existing node %v with raft ID %v is already using raft at %v:%v", peerNode.ID(), peerRaftId, node.IP(), node.RaftPort())
			}
		}
	}

	return nil
}

func (pm *ProtocolManager) ProposeNewPeer(enodeId string) (uint16, error) {
	node, err := enode.ParseV4(enodeId)
	if err != nil {
		return 0, err
	}

	if len(node.IP()) != 4 {
		return 0, fmt.Errorf("expected IPv4 address (with length 4), but got IP of length %v", len(node.IP()))
	}

	if !node.HasRaftPort() {
		return 0, fmt.Errorf("enodeId is missing raftport querystring parameter: %v", enodeId)
	}

	if err := pm.isNodeAlreadyInCluster(node); err != nil {
		return 0, err
	}

	raftId := pm.nextRaftId()
	address := newAddress(raftId, node.RaftPort(), node)

	pm.confChangeProposalC <- raftpb.ConfChange{
		Type:    raftpb.ConfChangeAddNode,
		NodeID:  uint64(raftId),
		Context: address.toBytes(),
	}

	return raftId, nil
}

func (pm *ProtocolManager) ProposePeerRemoval(raftId uint16) {
	pm.confChangeProposalC <- raftpb.ConfChange{
		Type:   raftpb.ConfChangeRemoveNode,
		NodeID: uint64(raftId),
	}
}

//
// MsgWriter interface (necessary for p2p.Send)
//

func (pm *ProtocolManager) WriteMsg(msg p2p.Msg) error {
	// read *into* buffer
	var buffer = make([]byte, msg.Size)
	msg.Payload.Read(buffer)

	return pm.rawNode().Propose(context.TODO(), buffer)
}

//
// Raft interface
//

func (pm *ProtocolManager) Process(ctx context.Context, m raftpb.Message) error {
	return pm.rawNode().Step(ctx, m)
}

func (pm *ProtocolManager) IsIDRemoved(id uint64) bool {
	return pm.isRaftIdRemoved(uint16(id))
}

func (pm *ProtocolManager) ReportUnreachable(id uint64) {
	log.Info("peer is currently unreachable", "peer id", id)

	pm.rawNode().ReportUnreachable(id)
}

func (pm *ProtocolManager) ReportSnapshot(id uint64, status etcdRaft.SnapshotStatus) {
	if status == etcdRaft.SnapshotFailure {
		log.Info("failed to send snapshot", "raft peer", id)
	} else if status == etcdRaft.SnapshotFinish {
		log.Info("finished sending snapshot", "raft peer", id)
	}

	pm.rawNode().ReportSnapshot(id, status)
}

//
// Private methods
//

func (pm *ProtocolManager) startRaft() {
	if !fileutil.Exist(pm.snapdir) {
		if err := os.Mkdir(pm.snapdir, 0750); err != nil {
			fatalf("cannot create dir for snapshot (%v)", err)
		}
	}
	walExisted := wal.Exist(pm.waldir)
	lastAppliedIndex := pm.loadAppliedIndex()

	ss := &stats.ServerStats{}
	ss.Initialize()
	pm.transport = &rafthttp.Transport{
		ID:          raftTypes.ID(pm.raftId),
		ClusterID:   0x1000,
		Raft:        pm,
		ServerStats: ss,
		LeaderStats: stats.NewLeaderStats(strconv.Itoa(int(pm.raftId))),
		ErrorC:      make(chan error),
	}
	pm.transport.Start()

	// We load the snapshot to connect to prev peers before replaying the WAL,
	// which typically goes further into the future than the snapshot.

	var maybeRaftSnapshot *raftpb.Snapshot

	if walExisted {
		maybeRaftSnapshot = pm.loadSnapshot() // re-establishes peer connections
	}

	pm.wal = pm.replayWAL(maybeRaftSnapshot)

	if walExisted {
		if hardState, _, err := pm.raftStorage.InitialState(); err != nil {
			panic(fmt.Sprintf("failed to read initial state from raft while restarting: %v", err))
		} else {
			if lastPersistedCommittedIndex := hardState.Commit; lastPersistedCommittedIndex < lastAppliedIndex {
				log.Info("rolling back applied index to last-durably-committed", "last applied index", lastAppliedIndex, "last persisted index", lastPersistedCommittedIndex)

				// Roll back our applied index. See the logic and explanation around
				// the single call to `pm.applyNewChainHead` for more context.
				lastAppliedIndex = lastPersistedCommittedIndex
			}
		}
	}

	// NOTE: cockroach sets this to false for now until they've "worked out the
	//       bugs"
	enablePreVote := true

	raftConfig := &etcdRaft.Config{
		Applied:       lastAppliedIndex,
		ID:            uint64(pm.raftId),
		ElectionTick:  10, // NOTE: cockroach sets this to 15
		HeartbeatTick: 1,  // NOTE: cockroach sets this to 5
		Storage:       pm.raftStorage,

		// NOTE, from cockroach:
		// "PreVote and CheckQuorum are two ways of achieving the same thing.
		// PreVote is more compatible with quiesced ranges, so we want to switch
		// to it once we've worked out the bugs."
		//
		// TODO: vendor again?
		// PreVote:     enablePreVote,
		CheckQuorum: !enablePreVote,

		// MaxSizePerMsg controls how many Raft log entries the leader will send to
		// followers in a single MsgApp.
		MaxSizePerMsg: 4096, // NOTE: in cockroachdb this is 16*1024

		// MaxInflightMsgs controls how many in-flight messages Raft will send to
		// a follower without hearing a response. The total number of Raft log
		// entries is a combination of this setting and MaxSizePerMsg.
		//
		// NOTE: Cockroach's settings (MaxSizePerMsg of 4k and MaxInflightMsgs
		// of 4) provide for up to 64 KB of raft log to be sent without
		// acknowledgement. With an average entry size of 1 KB that translates
		// to ~64 commands that might be executed in the handling of a single
		// etcdraft.Ready operation.
		MaxInflightMsgs: 256, // NOTE: in cockroachdb this is 4
	}

	log.Info("startRaft", "raft ID", raftConfig.ID)

	if walExisted {
		log.Info("remounting an existing raft log; connecting to peers.")
		pm.unsafeRawNode = etcdRaft.RestartNode(raftConfig)
	} else if pm.joinExisting {
		log.Info("newly joining an existing cluster; waiting for connections.")
		pm.unsafeRawNode = etcdRaft.StartNode(raftConfig, nil)
	} else {
		if numPeers := len(pm.bootstrapNodes); numPeers == 0 {
			panic("exiting due to empty raft peers list")
		} else {
			log.Info("starting a new raft log", "initial cluster size of", numPeers)
		}

		raftPeers, peerAddresses, localAddress := pm.makeInitialRaftPeers()

		pm.setLocalAddress(localAddress)

		// We add all peers up-front even though we will see a ConfChangeAddNode
		// for each shortly. This is because raft's ConfState will contain all of
		// these nodes before we see these log entries, and we always want our
		// snapshots to have all addresses for each of the nodes in the ConfState.
		for _, peerAddress := range peerAddresses {
			pm.addPeer(peerAddress)
		}

		pm.unsafeRawNode = etcdRaft.StartNode(raftConfig, raftPeers)
	}

	go pm.serveRaft()
	go pm.serveLocalProposals()
	go pm.eventLoop()
	go pm.handleRoleChange(pm.rawNode().RoleChan().Out())
}

func (pm *ProtocolManager) setLocalAddress(addr *Address) {
	pm.mu.Lock()
	pm.address = addr
	pm.mu.Unlock()

	// By setting `URLs` on the raft transport, we advertise our URL (in an HTTP
	// header) to any recipient. This is necessary for a newcomer to the cluster
	// to be able to accept a snapshot from us to bootstrap them.
	if urls, err := raftTypes.NewURLs([]string{raftUrl(addr)}); err == nil {
		pm.transport.URLs = urls
	} else {
		panic(fmt.Sprintf("error: could not create URL from local address: %v", addr))
	}
}

func (pm *ProtocolManager) serveRaft() {
	urlString := fmt.Sprintf("http://0.0.0.0:%d", pm.raftPort)
	url, err := url.Parse(urlString)
	if err != nil {
		fatalf("Failed parsing URL (%v)", err)
	}

	listener, err := newStoppableListener(url.Host, pm.httpstopc)
	if err != nil {
		fatalf("Failed to listen rafthttp (%v)", err)
	}
	err = (&http.Server{Handler: pm.transport.Handler()}).Serve(listener)
	select {
	case <-pm.httpstopc:
	default:
		fatalf("Failed to serve rafthttp (%v)", err)
	}
	close(pm.httpdonec)
}

func (pm *ProtocolManager) handleRoleChange(roleC <-chan interface{}) {
	for {
		select {
		case role := <-roleC:
			intRole, ok := role.(int)

			if !ok {
				panic("Couldn't cast role to int")
			}

			if intRole == minterRole {
				log.EmitCheckpoint(log.BecameMinter)
				pm.minter.start()
			} else { // verifier
				log.EmitCheckpoint(log.BecameVerifier)
				pm.minter.stop()
			}

			pm.mu.Lock()
			pm.role = intRole
			pm.mu.Unlock()

		case <-pm.quitSync:
			return
		}
	}
}

func (pm *ProtocolManager) minedBroadcastLoop() {
	for obj := range pm.minedBlockSub.Chan() {
		switch ev := obj.Data.(type) {
		case core.NewMinedBlockEvent:
			select {
			case pm.blockProposalC <- ev.Block:
			case <-pm.quitSync:
				return
			}
		}
	}
}

// Serve two channels to handle new blocks and raft configuration changes originating locally.
func (pm *ProtocolManager) serveLocalProposals() {
	//
	// TODO: does it matter that this will restart from 0 whenever we restart a cluster?
	//
	var confChangeCount uint64

	for {
		select {
		case block, ok := <-pm.blockProposalC:
			if !ok {
				log.Info("error: read from blockProposalC failed")
				return
			}

			size, r, err := rlp.EncodeToReader(block)
			if err != nil {
				panic(fmt.Sprintf("error: failed to send RLP-encoded block: %s", err.Error()))
			}
			var buffer = make([]byte, uint32(size))
			r.Read(buffer)

			// blocks until accepted by the raft state machine
			pm.rawNode().Propose(context.TODO(), buffer)
		case cc, ok := <-pm.confChangeProposalC:
			if !ok {
				log.Info("error: read from confChangeProposalC failed")
				return
			}

			confChangeCount++
			cc.ID = confChangeCount
			pm.rawNode().ProposeConfChange(context.TODO(), cc)
		case <-pm.quitSync:
			return
		}
	}
}

func (pm *ProtocolManager) entriesToApply(allEntries []raftpb.Entry) (entriesToApply []raftpb.Entry) {
	if len(allEntries) == 0 {
		return
	}

	first := allEntries[0].Index
	pm.mu.RLock()
	lastApplied := pm.appliedIndex
	pm.mu.RUnlock()

	if first > lastApplied+1 {
		fatalf("first index of committed entry[%d] should <= appliedIndex[%d] + 1", first, lastApplied)
	}

	firstToApply := lastApplied - first + 1

	if firstToApply < uint64(len(allEntries)) {
		entriesToApply = allEntries[firstToApply:]
	}
	return
}

func raftUrl(address *Address) string {
	return fmt.Sprintf("http://%s:%d", address.Ip, address.RaftPort)
}

func (pm *ProtocolManager) addPeer(address *Address) {
	pm.mu.Lock()
	defer pm.mu.Unlock()

	raftId := address.RaftId

	//Quorum - RAFT - derive pubkey from nodeId
	pubKey, err := enode.HexPubkey(address.NodeId.String())
	if err != nil {
		log.Error("error decoding pub key from enodeId", "enodeId", address.NodeId.String(), "err", err)
		panic(err)
	}

	// Add P2P connection:
	p2pNode := enode.NewV4(pubKey, address.Ip, int(address.P2pPort), 0, int(address.RaftPort))
	pm.p2pServer.AddPeer(p2pNode)

	// Add raft transport connection:
	pm.transport.AddPeer(raftTypes.ID(raftId), []string{raftUrl(address)})
	pm.peers[raftId] = &Peer{address, p2pNode}
}

func (pm *ProtocolManager) disconnectFromPeer(raftId uint16, peer *Peer) {
	pm.p2pServer.RemovePeer(peer.p2pNode)
	pm.transport.RemovePeer(raftTypes.ID(raftId))
}

func (pm *ProtocolManager) removePeer(raftId uint16) {
	pm.mu.Lock()
	defer pm.mu.Unlock()

	if peer := pm.peers[raftId]; peer != nil {
		pm.disconnectFromPeer(raftId, peer)

		delete(pm.peers, raftId)
	}

	// This is only necessary sometimes, but it's idempotent. Also, we *always*
	// do this, and not just when there's still a peer in the map, because we
	// need to do it for our *own* raft ID before we get booted from the cluster
	// so that snapshots are identical on all nodes. It's important for a booted
	// node to have a snapshot identical to every other node because that node
	// can potentially re-enter the cluster with a new raft ID.
	pm.removedPeers.Add(raftId)
}

func (pm *ProtocolManager) eventLoop() {
	ticker := time.NewTicker(tickerMS * time.Millisecond)
	defer ticker.Stop()
	defer pm.wal.Close()

	exitAfterApplying := false

	for {
		select {
		case <-ticker.C:
			pm.rawNode().Tick()

		// when the node is first ready it gives us entries to commit and messages
		// to immediately publish
		case rd := <-pm.rawNode().Ready():
			pm.wal.Save(rd.HardState, rd.Entries)

			if rd.SoftState != nil {
				pm.updateLeader(rd.SoftState.Lead)
			}

			if snap := rd.Snapshot; !etcdRaft.IsEmptySnap(snap) {
				pm.saveRaftSnapshot(snap)
				pm.applyRaftSnapshot(snap)
				pm.advanceAppliedIndex(snap.Metadata.Index)
			}

			// 1: Write HardState, Entries, and Snapshot to persistent storage if they
			// are not empty.
			pm.raftStorage.Append(rd.Entries)

			// 2: Send all Messages to the nodes named in the To field.
			pm.transport.Send(rd.Messages)

			// 3: Apply Snapshot (if any) and CommittedEntries to the state machine.
			for _, entry := range pm.entriesToApply(rd.CommittedEntries) {
				switch entry.Type {
				case raftpb.EntryNormal:
					if len(entry.Data) == 0 {
						break
					}
					var block types.Block
					err := rlp.DecodeBytes(entry.Data, &block)
					if err != nil {
						log.Error("error decoding block: ", err)
					}

					if pm.blockchain.HasBlock(block.Hash(), block.NumberU64()) {
						// This can happen:
						//
						// if (1) we crashed after applying this block to the chain, but
						//        before writing appliedIndex to LDB.
						// or (2) we crashed in a scenario where we applied further than
						//        raft *durably persisted* its committed index (see
						//        https://github.com/coreos/etcd/pull/7899). In this
						//        scenario, when the node comes back up, we will re-apply
						//        a few entries.

						headBlockHash := pm.blockchain.CurrentBlock().Hash()
						log.Warn("not applying already-applied block", "block hash", block.Hash(), "parent", block.ParentHash(), "head", headBlockHash)
					} else {
						pm.applyNewChainHead(&block)
					}

				case raftpb.EntryConfChange:
					var cc raftpb.ConfChange
					cc.Unmarshal(entry.Data)
					raftId := uint16(cc.NodeID)

					pm.confState = *pm.rawNode().ApplyConfChange(cc)

					forceSnapshot := false

					switch cc.Type {
					case raftpb.ConfChangeAddNode:
						if pm.isRaftIdRemoved(raftId) {
							log.Info("ignoring ConfChangeAddNode for permanently-removed peer", "raft id", raftId)
<<<<<<< HEAD
						} else if peer := pm.peers[raftId]; peer != nil && raftId <= uint16(len(pm.bootstrapNodes)) {
=======
						} else if pm.isRaftIdUsed(raftId) && raftId <= uint16(len(pm.bootstrapNodes))  {
>>>>>>> 26d38151
							// See initial cluster logic in startRaft() for more information.
							log.Info("ignoring expected ConfChangeAddNode for initial peer", "raft id", raftId)

							// We need a snapshot to exist to reconnect to peers on start-up after a crash.
							forceSnapshot = true
						} else if pm.isRaftIdUsed(raftId) {
							log.Info("ignoring ConfChangeAddNode for already-used raft ID", "raft id", raftId)
						} else {
							log.Info("adding peer due to ConfChangeAddNode", "raft id", raftId)

							forceSnapshot = true
							pm.addPeer(bytesToAddress(cc.Context))
						}

					case raftpb.ConfChangeRemoveNode:
						if pm.isRaftIdRemoved(raftId) {
							log.Info("ignoring ConfChangeRemoveNode for already-removed peer", "raft id", raftId)
						} else {
							log.Info("removing peer due to ConfChangeRemoveNode", "raft id", raftId)

							forceSnapshot = true

							if raftId == pm.raftId {
								exitAfterApplying = true
							}

							pm.removePeer(raftId)
						}

					case raftpb.ConfChangeUpdateNode:
						// NOTE: remember to forceSnapshot in this case, if we add support
						// for this.
						fatalf("not yet handled: ConfChangeUpdateNode")
					}

					if forceSnapshot {
						// We force a snapshot here to persist our updated confState, so we
						// know our fellow cluster members when we come back online.
						//
						// It is critical here to snapshot *before* writing our applied
						// index in LevelDB, otherwise a crash while/before snapshotting
						// (after advancing our applied index) would result in the loss of a
						// cluster member upon restart: we would re-mount with an old
						// ConfState.
						pm.triggerSnapshot(entry.Index)
					}
				}

				pm.advanceAppliedIndex(entry.Index)
			}

			pm.maybeTriggerSnapshot()

			if exitAfterApplying {
				log.Warn("permanently removing self from the cluster")
				pm.Stop()
				log.Warn("permanently exited the cluster")

				return
			}

			// 4: Call Node.Advance() to signal readiness for the next batch of
			// updates.
			pm.rawNode().Advance()

		case <-pm.quitSync:
			return
		}
	}
}

func (pm *ProtocolManager) makeInitialRaftPeers() (raftPeers []etcdRaft.Peer, peerAddresses []*Address, localAddress *Address) {
	initialNodes := pm.bootstrapNodes
	raftPeers = make([]etcdRaft.Peer, len(initialNodes))  // Entire cluster
	peerAddresses = make([]*Address, len(initialNodes)-1) // Cluster without *this* node

	peersSeen := 0
	for i, node := range initialNodes {
		raftId := uint16(i + 1)
		// We initially get the raftPort from the enode ID's query string. As an alternative, we can move away from
		// requiring the use of static peers for the initial set, and load them from e.g. another JSON file which
		// contains pairs of enodes and raft ports, or we can get this initial peer list from commandline flags.
		address := newAddress(raftId, node.RaftPort(), node)
		raftPeers[i] = etcdRaft.Peer{
			ID:      uint64(raftId),
			Context: address.toBytes(),
		}

		if raftId == pm.raftId {
			localAddress = address
		} else {
			peerAddresses[peersSeen] = address
			peersSeen += 1
		}
	}

	return
}

func sleep(duration time.Duration) {
	<-time.NewTimer(duration).C
}

func blockExtendsChain(block *types.Block, chain *core.BlockChain) bool {
	return block.ParentHash() == chain.CurrentBlock().Hash()
}

func (pm *ProtocolManager) applyNewChainHead(block *types.Block) {
	if !blockExtendsChain(block, pm.blockchain) {
		headBlock := pm.blockchain.CurrentBlock()

		log.Info("Non-extending block", "block", block.Hash(), "parent", block.ParentHash(), "head", headBlock.Hash())

		pm.minter.invalidRaftOrderingChan <- InvalidRaftOrdering{headBlock: headBlock, invalidBlock: block}
	} else {
		if existingBlock := pm.blockchain.GetBlockByHash(block.Hash()); nil == existingBlock {
			if err := pm.blockchain.Validator().ValidateBody(block); err != nil {
				panic(fmt.Sprintf("failed to validate block %x (%v)", block.Hash(), err))
			}
		}

		for _, tx := range block.Transactions() {
			log.EmitCheckpoint(log.TxAccepted, "tx", tx.Hash().Hex())
		}

		_, err := pm.blockchain.InsertChain([]*types.Block{block})

		if err != nil {
			panic(fmt.Sprintf("failed to extend chain: %s", err.Error()))
		}

		log.EmitCheckpoint(log.BlockCreated, "block", fmt.Sprintf("%x", block.Hash()))
	}
}

// Sets new appliedIndex in-memory, *and* writes this appliedIndex to LevelDB.
func (pm *ProtocolManager) advanceAppliedIndex(index uint64) {
	pm.writeAppliedIndex(index)

	pm.mu.Lock()
	pm.appliedIndex = index
	pm.mu.Unlock()
}

func (pm *ProtocolManager) updateLeader(leader uint64) {
	pm.mu.Lock()
	defer pm.mu.Unlock()

	pm.leader = uint16(leader)
}

// The Address for the current leader, or an error if no leader is elected.
func (pm *ProtocolManager) LeaderAddress() (*Address, error) {
	pm.mu.RLock()
	defer pm.mu.RUnlock()

	if minterRole == pm.role {
		return pm.address, nil
	} else if l, ok := pm.peers[pm.leader]; ok {
		return l.address, nil
	}
	// We expect to reach this if pm.leader is 0, which is how etcd denotes the lack of a leader.
	return nil, errors.New("no leader is currently elected")
}

// Returns the raft id for a given enodeId
func (pm *ProtocolManager) FetchRaftId(enodeId string) (uint16, error) {
	node, err := enode.ParseV4(enodeId)
	if err != nil {
		return 0, err
	}
	for raftId, peer := range pm.peers {
		if peer.p2pNode.ID() == node.ID() {
			return raftId, nil
		}
	}
	return 0, fmt.Errorf("node not found in the cluster: %v", enodeId)
}<|MERGE_RESOLUTION|>--- conflicted
+++ resolved
@@ -32,7 +32,7 @@
 	"github.com/ethereum/go-ethereum/p2p/enr"
 	"github.com/syndtr/goleveldb/leveldb"
 
-	"github.com/deckarep/golang-set"
+	mapset "github.com/deckarep/golang-set"
 )
 
 type ProtocolManager struct {
@@ -765,11 +765,7 @@
 					case raftpb.ConfChangeAddNode:
 						if pm.isRaftIdRemoved(raftId) {
 							log.Info("ignoring ConfChangeAddNode for permanently-removed peer", "raft id", raftId)
-<<<<<<< HEAD
-						} else if peer := pm.peers[raftId]; peer != nil && raftId <= uint16(len(pm.bootstrapNodes)) {
-=======
-						} else if pm.isRaftIdUsed(raftId) && raftId <= uint16(len(pm.bootstrapNodes))  {
->>>>>>> 26d38151
+						} else if pm.isRaftIdUsed(raftId) && raftId <= uint16(len(pm.bootstrapNodes)) {
 							// See initial cluster logic in startRaft() for more information.
 							log.Info("ignoring expected ConfChangeAddNode for initial peer", "raft id", raftId)
 
