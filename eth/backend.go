// Copyright 2014 The go-ethereum Authors
// This file is part of the go-ethereum library.
//
// The go-ethereum library is free software: you can redistribute it and/or modify
// it under the terms of the GNU Lesser General Public License as published by
// the Free Software Foundation, either version 3 of the License, or
// (at your option) any later version.
//
// The go-ethereum library is distributed in the hope that it will be useful,
// but WITHOUT ANY WARRANTY; without even the implied warranty of
// MERCHANTABILITY or FITNESS FOR A PARTICULAR PURPOSE. See the
// GNU Lesser General Public License for more details.
//
// You should have received a copy of the GNU Lesser General Public License
// along with the go-ethereum library. If not, see <http://www.gnu.org/licenses/>.

// Package eth implements the Ethereum protocol.
package eth

import (
	"errors"
	"fmt"
	"math/big"
	"runtime"
	"sync"
	"sync/atomic"

	"github.com/ethereum/go-ethereum/accounts"
	"github.com/ethereum/go-ethereum/common"
	"github.com/ethereum/go-ethereum/common/hexutil"
	"github.com/ethereum/go-ethereum/consensus"
	"github.com/ethereum/go-ethereum/consensus/clique"
	"github.com/ethereum/go-ethereum/consensus/ethash"
	"github.com/ethereum/go-ethereum/core"
	"github.com/ethereum/go-ethereum/core/bloombits"
	"github.com/ethereum/go-ethereum/core/types"
	"github.com/ethereum/go-ethereum/core/vm"
	"github.com/ethereum/go-ethereum/eth/downloader"
	"github.com/ethereum/go-ethereum/eth/filters"
	"github.com/ethereum/go-ethereum/ethdb"
	"github.com/ethereum/go-ethereum/event"
	"github.com/ethereum/go-ethereum/internal/ethapi"
	"github.com/ethereum/go-ethereum/log"
	"github.com/ethereum/go-ethereum/miner"
	"github.com/ethereum/go-ethereum/node"
	"github.com/ethereum/go-ethereum/p2p"
	"github.com/ethereum/go-ethereum/params"
	"github.com/ethereum/go-ethereum/rlp"
	"github.com/ethereum/go-ethereum/rpc"
)

type LesServer interface {
	Start(srvr *p2p.Server)
	Stop()
	Protocols() []p2p.Protocol
}

// Ethereum implements the Ethereum full node service.
type Ethereum struct {
	config      *Config
	chainConfig *params.ChainConfig

	// Channel for shutting down the service
	shutdownChan  chan bool    // Channel for shutting down the ethereum
	stopDbUpgrade func() error // stop chain db sequential key upgrade

	// Handlers
	txPool          *core.TxPool
	blockchain      *core.BlockChain
	protocolManager *ProtocolManager
	lesServer       LesServer

	// DB interfaces
	chainDb ethdb.Database // Block chain database

	eventMux       *event.TypeMux
	engine         consensus.Engine
	accountManager *accounts.Manager

	bloomRequests chan chan *bloombits.Retrieval // Channel receiving bloom data retrieval requests
	bloomIndexer  *core.ChainIndexer             // Bloom indexer operating during block imports

	ApiBackend *EthApiBackend

	miner     *miner.Miner
	gasPrice  *big.Int
	etherbase common.Address

	networkId     uint64
	netRPCService *ethapi.PublicNetAPI

	lock sync.RWMutex // Protects the variadic fields (e.g. gas price and etherbase)
}

// HACK(joel) this was added just to make the eth chain config visible to RegisterRaftService
func (s *Ethereum) ChainConfig() *params.ChainConfig {
	return s.chainConfig
}

func (s *Ethereum) AddLesServer(ls LesServer) {
	s.lesServer = ls
}

// New creates a new Ethereum object (including the
// initialisation of the common Ethereum object)
func New(ctx *node.ServiceContext, config *Config) (*Ethereum, error) {
	if config.SyncMode == downloader.LightSync {
		return nil, errors.New("can't run eth.Ethereum in light sync mode, use les.LightEthereum")
	}
	if !config.SyncMode.IsValid() {
		return nil, fmt.Errorf("invalid sync mode %d", config.SyncMode)
	}
	chainDb, err := CreateDB(ctx, config, "chaindata")
	if err != nil {
		return nil, err
	}
	stopDbUpgrade := upgradeDeduplicateData(chainDb)
	chainConfig, genesisHash, genesisErr := core.SetupGenesisBlock(chainDb, config.Genesis)
	if _, ok := genesisErr.(*params.ConfigCompatError); genesisErr != nil && !ok {
		return nil, genesisErr
	}
	log.Info("Initialised chain configuration", "config", chainConfig)

	eth := &Ethereum{
		config:         config,
		chainDb:        chainDb,
		chainConfig:    chainConfig,
		eventMux:       ctx.EventMux,
		accountManager: ctx.AccountManager,
		engine:         CreateConsensusEngine(ctx, config, chainConfig, chainDb),
		shutdownChan:   make(chan bool),
		stopDbUpgrade:  stopDbUpgrade,
		networkId:      config.NetworkId,
		gasPrice:       config.GasPrice,
		etherbase:      config.Etherbase,
		bloomRequests:  make(chan chan *bloombits.Retrieval),
		bloomIndexer:   NewBloomIndexer(chainDb, params.BloomBitsBlocks),
	}

	log.Info("Initialising Ethereum protocol", "versions", ProtocolVersions, "network", config.NetworkId)

	if !config.SkipBcVersionCheck {
		bcVersion := core.GetBlockChainVersion(chainDb)
		if bcVersion != core.BlockChainVersion && bcVersion != 0 {
			return nil, fmt.Errorf("Blockchain DB version mismatch (%d / %d). Run geth upgradedb.\n", bcVersion, core.BlockChainVersion)
		}
		core.WriteBlockChainVersion(chainDb, core.BlockChainVersion)
	}

	vmConfig := vm.Config{EnablePreimageRecording: config.EnablePreimageRecording}
	eth.blockchain, err = core.NewBlockChain(chainDb, eth.chainConfig, eth.engine, vmConfig)
	if err != nil {
		return nil, err
	}
	// Rewind the chain in case of an incompatible config upgrade.
	if compat, ok := genesisErr.(*params.ConfigCompatError); ok {
		log.Warn("Rewinding chain to upgrade configuration", "err", compat)
		eth.blockchain.SetHead(compat.RewindTo)
		core.WriteChainConfig(chainDb, genesisHash, chainConfig)
	}
	eth.bloomIndexer.Start(eth.blockchain.CurrentHeader(), eth.blockchain.SubscribeChainEvent)

	if config.TxPool.Journal != "" {
		config.TxPool.Journal = ctx.ResolvePath(config.TxPool.Journal)
	}
	eth.txPool = core.NewTxPool(config.TxPool, eth.chainConfig, eth.blockchain)

<<<<<<< HEAD
	maxPeers := config.MaxPeers
	if config.LightServ > 0 {
		// if we are running a light server, limit the number of ETH peers so that we reserve some space for incoming LES connections
		// temporary solution until the new peer connectivity API is finished
		halfPeers := maxPeers / 2
		maxPeers -= config.LightPeers
		if maxPeers < halfPeers {
			maxPeers = halfPeers
		}
	}

	if eth.protocolManager, err = NewProtocolManager(eth.chainConfig, config.SyncMode, config.NetworkId, maxPeers, eth.eventMux, eth.txPool, eth.engine, eth.blockchain, chainDb, config.RaftMode); err != nil {
=======
	if eth.protocolManager, err = NewProtocolManager(eth.chainConfig, config.SyncMode, config.NetworkId, eth.eventMux, eth.txPool, eth.engine, eth.blockchain, chainDb); err != nil {
>>>>>>> 6c6c7b2a
		return nil, err
	}
	eth.miner = miner.New(eth, eth.chainConfig, eth.EventMux(), eth.engine)
	eth.miner.SetExtra(makeExtraData(config.ExtraData, eth.chainConfig.IsQuorum))

	eth.ApiBackend = &EthApiBackend{eth, nil}

	return eth, nil
}

func makeExtraData(extra []byte, isQuorum bool) []byte {
	if len(extra) == 0 {
		// create default extradata
		extra, _ = rlp.EncodeToBytes([]interface{}{
			uint(params.VersionMajor<<16 | params.VersionMinor<<8 | params.VersionPatch),
			"geth",
			runtime.Version(),
			runtime.GOOS,
		})
	}
	if uint64(len(extra)) > params.GetMaximumExtraDataSize(isQuorum) {
		log.Warn("Miner extra data exceed limit", "extra", hexutil.Bytes(extra), "limit", params.GetMaximumExtraDataSize(isQuorum))
		extra = nil
	}
	return extra
}

// CreateDB creates the chain database.
func CreateDB(ctx *node.ServiceContext, config *Config, name string) (ethdb.Database, error) {
	db, err := ctx.OpenDatabase(name, config.DatabaseCache, config.DatabaseHandles)
	if err != nil {
		return nil, err
	}
	if db, ok := db.(*ethdb.LDBDatabase); ok {
		db.Meter("eth/db/chaindata/")
	}
	return db, nil
}

// CreateConsensusEngine creates the required type of consensus engine instance for an Ethereum service
func CreateConsensusEngine(ctx *node.ServiceContext, config *Config, chainConfig *params.ChainConfig, db ethdb.Database) consensus.Engine {
	// If proof-of-authority is requested, set it up
	if chainConfig.Clique != nil {
		return clique.New(chainConfig.Clique, db)
	}
	// Otherwise assume proof-of-work
	switch {
	case config.PowFake:
		log.Warn("Ethash used in fake mode")
		return ethash.NewFaker()
	case config.PowTest:
		log.Warn("Ethash used in test mode")
		return ethash.NewTester()
	case config.PowShared:
		log.Warn("Ethash used in shared mode")
		return ethash.NewShared()
	default:
		engine := ethash.New(ctx.ResolvePath(config.EthashCacheDir), config.EthashCachesInMem, config.EthashCachesOnDisk,
			config.EthashDatasetDir, config.EthashDatasetsInMem, config.EthashDatasetsOnDisk)
		engine.SetThreads(-1) // Disable CPU mining
		return engine
	}
}

// APIs returns the collection of RPC services the ethereum package offers.
// NOTE, some of these services probably need to be moved to somewhere else.
func (s *Ethereum) APIs() []rpc.API {
	apis := ethapi.GetAPIs(s.ApiBackend)

	// Append any APIs exposed explicitly by the consensus engine
	apis = append(apis, s.engine.APIs(s.BlockChain())...)

	// Append all the local APIs and return
	return append(apis, []rpc.API{
		{
			Namespace: "eth",
			Version:   "1.0",
			Service:   NewPublicEthereumAPI(s),
			Public:    true,
		}, {
			Namespace: "eth",
			Version:   "1.0",
			Service:   NewPublicMinerAPI(s),
			Public:    true,
		}, {
			Namespace: "eth",
			Version:   "1.0",
			Service:   downloader.NewPublicDownloaderAPI(s.protocolManager.downloader, s.eventMux),
			Public:    true,
		}, {
			Namespace: "miner",
			Version:   "1.0",
			Service:   NewPrivateMinerAPI(s),
			Public:    false,
		}, {
			Namespace: "eth",
			Version:   "1.0",
			Service:   filters.NewPublicFilterAPI(s.ApiBackend, false),
			Public:    true,
		}, {
			Namespace: "admin",
			Version:   "1.0",
			Service:   NewPrivateAdminAPI(s),
		}, {
			Namespace: "debug",
			Version:   "1.0",
			Service:   NewPublicDebugAPI(s),
			Public:    true,
		}, {
			Namespace: "debug",
			Version:   "1.0",
			Service:   NewPrivateDebugAPI(s.chainConfig, s),
		}, {
			Namespace: "net",
			Version:   "1.0",
			Service:   s.netRPCService,
			Public:    true,
		},
	}...)
}

func (s *Ethereum) ResetWithGenesisBlock(gb *types.Block) {
	s.blockchain.ResetWithGenesisBlock(gb)
}

func (s *Ethereum) Etherbase() (eb common.Address, err error) {
	s.lock.RLock()
	etherbase := s.etherbase
	s.lock.RUnlock()

	if etherbase != (common.Address{}) {
		return etherbase, nil
	}
	if wallets := s.AccountManager().Wallets(); len(wallets) > 0 {
		if accounts := wallets[0].Accounts(); len(accounts) > 0 {
			return accounts[0].Address, nil
		}
	}
	return common.Address{}, fmt.Errorf("etherbase address must be explicitly specified")
}

// set in js console via admin interface or wrapper from cli flags
func (self *Ethereum) SetEtherbase(etherbase common.Address) {
	self.lock.Lock()
	self.etherbase = etherbase
	self.lock.Unlock()

	self.miner.SetEtherbase(etherbase)
}

func (s *Ethereum) StartMining(local bool) error {
	eb, err := s.Etherbase()
	if err != nil {
		log.Error("Cannot start mining without etherbase", "err", err)
		return fmt.Errorf("etherbase missing: %v", err)
	}
	if clique, ok := s.engine.(*clique.Clique); ok {
		wallet, err := s.accountManager.Find(accounts.Account{Address: eb})
		if wallet == nil || err != nil {
			log.Error("Etherbase account unavailable locally", "err", err)
			return fmt.Errorf("singer missing: %v", err)
		}
		clique.Authorize(eb, wallet.SignHash)
	}
	if local {
		// If local (CPU) mining is started, we can disable the transaction rejection
		// mechanism introduced to speed sync times. CPU mining on mainnet is ludicrous
		// so noone will ever hit this path, whereas marking sync done on CPU mining
		// will ensure that private networks work in single miner mode too.
		atomic.StoreUint32(&s.protocolManager.acceptTxs, 1)
	}
	go s.miner.Start(eb)
	return nil
}

func (s *Ethereum) StopMining()         { s.miner.Stop() }
func (s *Ethereum) IsMining() bool      { return s.miner.Mining() }
func (s *Ethereum) Miner() *miner.Miner { return s.miner }

func (s *Ethereum) AccountManager() *accounts.Manager  { return s.accountManager }
func (s *Ethereum) BlockChain() *core.BlockChain       { return s.blockchain }
func (s *Ethereum) TxPool() *core.TxPool               { return s.txPool }
func (s *Ethereum) EventMux() *event.TypeMux           { return s.eventMux }
func (s *Ethereum) Engine() consensus.Engine           { return s.engine }
func (s *Ethereum) ChainDb() ethdb.Database            { return s.chainDb }
func (s *Ethereum) IsListening() bool                  { return true } // Always listening
func (s *Ethereum) EthVersion() int                    { return int(s.protocolManager.SubProtocols[0].Version) }
func (s *Ethereum) NetVersion() uint64                 { return s.networkId }
func (s *Ethereum) Downloader() *downloader.Downloader { return s.protocolManager.downloader }

// Protocols implements node.Service, returning all the currently configured
// network protocols to start.
func (s *Ethereum) Protocols() []p2p.Protocol {
	if s.lesServer == nil {
		return s.protocolManager.SubProtocols
	}
	return append(s.protocolManager.SubProtocols, s.lesServer.Protocols()...)
}

// Start implements node.Service, starting all internal goroutines needed by the
// Ethereum protocol implementation.
func (s *Ethereum) Start(srvr *p2p.Server) error {
	// Start the bloom bits servicing goroutines
	s.startBloomHandlers()

	// Start the RPC service
	s.netRPCService = ethapi.NewPublicNetAPI(srvr, s.NetVersion())

	// Figure out a max peers count based on the server limits
	maxPeers := srvr.MaxPeers
	if s.config.LightServ > 0 {
		maxPeers -= s.config.LightPeers
		if maxPeers < srvr.MaxPeers/2 {
			maxPeers = srvr.MaxPeers / 2
		}
	}
	// Start the networking layer and the light server if requested
	s.protocolManager.Start(maxPeers)
	if s.lesServer != nil {
		s.lesServer.Start(srvr)
	}
	return nil
}

// Stop implements node.Service, terminating all internal goroutines used by the
// Ethereum protocol.
func (s *Ethereum) Stop() error {
	if s.stopDbUpgrade != nil {
		s.stopDbUpgrade()
	}
	s.bloomIndexer.Close()
	s.blockchain.Stop()
	s.protocolManager.Stop()
	if s.lesServer != nil {
		s.lesServer.Stop()
	}
	s.txPool.Stop()
	s.miner.Stop()
	s.eventMux.Stop()

	s.chainDb.Close()
	close(s.shutdownChan)

	return nil
}<|MERGE_RESOLUTION|>--- conflicted
+++ resolved
@@ -165,22 +165,7 @@
 	}
 	eth.txPool = core.NewTxPool(config.TxPool, eth.chainConfig, eth.blockchain)
 
-<<<<<<< HEAD
-	maxPeers := config.MaxPeers
-	if config.LightServ > 0 {
-		// if we are running a light server, limit the number of ETH peers so that we reserve some space for incoming LES connections
-		// temporary solution until the new peer connectivity API is finished
-		halfPeers := maxPeers / 2
-		maxPeers -= config.LightPeers
-		if maxPeers < halfPeers {
-			maxPeers = halfPeers
-		}
-	}
-
-	if eth.protocolManager, err = NewProtocolManager(eth.chainConfig, config.SyncMode, config.NetworkId, maxPeers, eth.eventMux, eth.txPool, eth.engine, eth.blockchain, chainDb, config.RaftMode); err != nil {
-=======
-	if eth.protocolManager, err = NewProtocolManager(eth.chainConfig, config.SyncMode, config.NetworkId, eth.eventMux, eth.txPool, eth.engine, eth.blockchain, chainDb); err != nil {
->>>>>>> 6c6c7b2a
+	if eth.protocolManager, err = NewProtocolManager(eth.chainConfig, config.SyncMode, config.NetworkId, eth.eventMux, eth.txPool, eth.engine, eth.blockchain, chainDb, config.RaftMode); err != nil {
 		return nil, err
 	}
 	eth.miner = miner.New(eth, eth.chainConfig, eth.EventMux(), eth.engine)
